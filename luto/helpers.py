--- conflicted
+++ resolved
@@ -41,14 +41,6 @@
 
 from luto.tools.write import *
 import luto.simulation as sim
-<<<<<<< HEAD
-=======
-sim.run( 2010, 2050)
-write_outputs(sim)
-
-
->>>>>>> 8c0cb8c2
-
 sim.run( 2010, 2050 )
 write_outputs(sim)
 

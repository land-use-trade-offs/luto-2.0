--- conflicted
+++ resolved
@@ -88,14 +88,9 @@
     Get the g_rk matrix containing non-agricultural greenhouse gas emissions.
     """
 
-<<<<<<< HEAD
-    env_plantings_ghg_matrix = get_ghg_reduction_env_plantings(data,aggregate)
-    rip_plantings_ghg_matrix = get_ghg_reduction_rip_plantings(data,aggregate)
-    agroforestry_ghg_matrix = get_ghg_reduction_agroforestry(data, aggregate)
-=======
     env_plantings_ghg_matrix = get_ghg_reduction_env_plantings(data, aggregate)
     rip_plantings_ghg_matrix = get_ghg_reduction_rip_plantings(data, aggregate)
->>>>>>> 9a22ed12
+    agroforestry_ghg_matrix = get_ghg_reduction_agroforestry(data, aggregate)
 
       
     if aggregate==True:

--- conflicted
+++ resolved
@@ -1,11 +1,7 @@
 import numpy as np
-<<<<<<< HEAD
-from luto.non_ag_landuses import NON_AG_LAND_USES
-=======
 
 from luto.data import Data
->>>>>>> 4397e858
-
+from luto.non_ag_landuses import NON_AG_LAND_USES
 
 def get_quantity_env_plantings(data: Data) -> np.ndarray:
     """
@@ -119,30 +115,22 @@
 
     Returns:
     - np.ndarray: The non-agricultural quantity matrix q_crk.
+    """
+    env_plantings_quantity_matrix = get_quantity_env_plantings(data)
+    rip_plantings_quantity_matrix = get_quantity_rip_plantings(data)
+    agroforestry_quantity_matrix = get_quantity_agroforestry(data)
+    carbon_plantings_block_quantity_matrix = get_quantity_carbon_plantings_block(data)
+    carbon_plantings_belt_quantity_matrix = get_quantity_carbon_plantings_belt(data)
+    beccs_quantity_matrix = get_quantity_beccs(data)
 
-    """
-
-    non_agr_quantity_matrices = {use: np.zeros((data.NCMS, data.NCELLS, 1)) for use in NON_AG_LAND_USES}
-
-    # reshape each non-agricultural matrix to be indexed (r, k) and concatenate on the k indexing
-    if NON_AG_LAND_USES['Environmental Plantings']:
-        non_agr_quantity_matrices['Environmental Plantings'] = get_quantity_env_plantings(data).reshape((data.NCMS, data.NCELLS, 1))
-
-    if NON_AG_LAND_USES['Riparian Plantings']:
-        non_agr_quantity_matrices['Riparian Plantings'] = get_quantity_rip_plantings(data).reshape((data.NCMS, data.NCELLS, 1))
-
-    if NON_AG_LAND_USES['Agroforestry']:
-        non_agr_quantity_matrices['Agroforestry'] = get_quantity_agroforestry(data).reshape((data.NCMS, data.NCELLS, 1))
-
-    if NON_AG_LAND_USES['Carbon Plantings (Belt)']:
-        non_agr_quantity_matrices['Carbon Plantings (Belt)'] = get_quantity_carbon_plantings_belt(data).reshape((data.NCMS, data.NCELLS, 1))
-
-    if NON_AG_LAND_USES['Carbon Plantings (Block)']:
-        non_agr_quantity_matrices['Carbon Plantings (Block)'] = get_quantity_carbon_plantings_block(data).reshape((data.NCMS, data.NCELLS, 1))
-
-    if NON_AG_LAND_USES['BECCS']:
-        non_agr_quantity_matrices['BECCS'] = get_quantity_beccs(data).reshape((data.NCMS, data.NCELLS, 1))
-
-    non_agr_quantity_matrices = list(non_agr_quantity_matrices.values())
+    # reshape each matrix to be indexed (c, r, k) and concatenate on the k indexing
+    non_agr_quantity_matrices = [
+        env_plantings_quantity_matrix.reshape((data.NCMS, data.NCELLS, 1)),
+        rip_plantings_quantity_matrix.reshape((data.NCMS, data.NCELLS, 1)),
+        agroforestry_quantity_matrix.reshape((data.NCMS, data.NCELLS, 1)),
+        carbon_plantings_block_quantity_matrix.reshape((data.NCMS, data.NCELLS, 1)),
+        carbon_plantings_belt_quantity_matrix.reshape((data.NCMS, data.NCELLS, 1)),
+        beccs_quantity_matrix.reshape((data.NCMS, data.NCELLS, 1)),
+    ]
 
     return np.concatenate(non_agr_quantity_matrices, axis=2)
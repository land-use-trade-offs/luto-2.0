--- conflicted
+++ resolved
@@ -294,19 +294,6 @@
     return new_r_mrj
 
 
-<<<<<<< HEAD
-def get_agricultural_management_revenue_matrices(data, r_mrj, yr_idx) -> Dict[str, np.ndarray]:
-    ag_management_data = {}
-
-    if 'Asparagopsis taxiformis' in AG_MANAGEMENTS_TO_LAND_USES:
-        ag_management_data['Asparagopsis taxiformis'] = get_asparagopsis_effect_r_mrj(data, r_mrj, yr_idx)
-    if 'Precision Agriculture' in AG_MANAGEMENTS_TO_LAND_USES:
-        ag_management_data['Precision Agriculture'] = get_precision_agriculture_effect_r_mrj(data, r_mrj, yr_idx)
-    if 'Ecological Grazing' in AG_MANAGEMENTS_TO_LAND_USES:
-        ag_management_data['Ecological Grazing'] = get_ecological_grazing_effect_r_mrj(data, r_mrj, yr_idx)
-
-    return ag_management_data
-=======
 def get_agricultural_management_revenue_matrices(data: Data, r_mrj, yr_idx) -> Dict[str, np.ndarray]:
     """
     Calculate the revenue matrices for different agricultural management practices.
@@ -333,5 +320,4 @@
         'Ecological Grazing': eco_grazing_data,
         'Savanna Burning': sav_burning_data,
         'AgTech EI': agtech_ei_data,
-    }
->>>>>>> 21fd40db
+    }
<<<<<<< HEAD
# Copyright 2025 Bryan, B.A., Williams, N., Archibald, C.L., de Haan, F., Wang, J., 
# van Schoten, N., Hadjikakou, M., Sanson, J.,  Zyngier, R., Marcos-Martinez, R.,  
# Navarro, J.,  Gao, L., Aghighi, H., Armstrong, T., Bohl, H., Jaffe, P., Khan, M.S., 
# Moallemi, E.A., Nazari, A., Pan, X., Steyl, D., and Thiruvady, D.R.
#
# This file is part of LUTO2 - Version 2 of the Australian Land-Use Trade-Offs model
#
# LUTO2 is free software: you can redistribute it and/or modify it under the
# terms of the GNU General Public License as published by the Free Software
# Foundation, either version 3 of the License, or (at your option) any later
# version.
#
# LUTO2 is distributed in the hope that it will be useful, but WITHOUT ANY
# WARRANTY; without even the implied warranty of MERCHANTABILITY or FITNESS FOR
# A PARTICULAR PURPOSE. See the GNU General Public License for more details.
#
# You should have received a copy of the GNU General Public License along with
# LUTO2. If not, see <https://www.gnu.org/licenses/>.



"""
Pure functions to calculate costs of commodities and alt. land uses.
"""



import itertools
import numpy as np
import pandas as pd

import luto.settings as settings
from luto.economics.agricultural.quantity import get_yield_pot, lvs_veg_types, get_quantity
from luto.settings import AG_MANAGEMENTS
from luto.ag_managements import AG_MANAGEMENTS_TO_LAND_USES
from luto.data import Data
from luto.economics.agricultural.quantity import get_yield_pot, get_quantity, lvs_veg_types


def get_cost_crop(data: Data, lu, lm, yr_idx):
    """Return crop production cost <unit: $/cell> of `lu`+`lm` in `yr_idx` as np array.

    Args:
        data (object/module): Data object or module. Assumes fields like in `luto.data`.
        lu (str): Land use (e.g., 'Winter cereals' or 'Beef - natural land').
        lm (str): Land management (e.g., 'dry', 'irr').
        yr_idx (int): Number of years post base-year ('YR_CAL_BASE').

    Returns:
        pandas.DataFrame: Costs of the crop as a numpy array, with columns representing different cost types.

    Raises:
        KeyError: If the passed `lm` is neither 'dry' nor 'irr'.

    Notes:
        - If the land-use does not exist in AGEC_CROPS, zeros are returned.

    """
    
    # Check if land-use exists in AGEC_CROPS (e.g., dryland Pears/Rice do not occur), if not return zeros
    if lu not in data.AGEC_CROPS['AC', lm].columns:
        costs_t = np.zeros((data.NCELLS))
        # The column name is irrelevant and only used to make the out df the same shape as the rest of crops.
        return pd.DataFrame(costs_t,
                            columns=pd.MultiIndex.from_product([[lu], [lm], ['Area cost']]))

    else: # Calculate the total costs 
        yr_cal = data.YR_CAL_BASE + yr_idx
        # Variable costs (quantity costs and area costs)        
        
        qc_multiplier = 1
        if lu in data.QC_COST_MULTS.columns:
            qc_multiplier = data.QC_COST_MULTS.loc[yr_cal, lu]
        else:
            print(
                f"WARNING: Multiplier for {lu} not found in the 'QC_multiplier' sheet of "
                f"cost_multipliers.xlsx. Defaulting to 1.", flush=True)
            
        # Quantity costs (calculated as cost per tonne x tonne per cell x resfactor)
        costs_q = ( data.AGEC_CROPS['QC', lm, lu] 
                    * qc_multiplier
                    * get_quantity(data, lu.upper(), lm, yr_idx))  # lu.upper() only for crops as needs to be in product format in get_quantity().  

        # Area costs.
        ac_multiplier = 1
        if lu in data.AC_COST_MULTS.columns:
            ac_multiplier = data.AC_COST_MULTS.loc[yr_cal, lu]
        else:
            print(
                f"WARNING: Multiplier for {lu} not found in the 'AC_multiplier' sheet of "
                f"cost_multipliers.xlsx. Defaulting to 1.", flush=True)
        costs_a = data.AGEC_CROPS['AC', lm, lu] * ac_multiplier

        # Fixed costs
        flc_multiplier = 1
        if lu in data.FLC_COST_MULTS.columns:
            flc_multiplier = data.FLC_COST_MULTS.loc[yr_cal, lu]
        else:
            print(
                f"WARNING: Multiplier for {lu} not found in the 'FLC_multiplier' sheet of "
                f"cost_multipliers.xlsx. Defaulting to 1.", flush=True)
            
        foc_multiplier = 1
        if lu in data.FOC_COST_MULTS.columns:
            foc_multiplier = data.FOC_COST_MULTS.loc[yr_cal, lu]
        else:
            print(
                f"WARNING: Multiplier for {lu} not found in the 'FOC_multiplier' sheet of "
                f"cost_multipliers.xlsx. Defaulting to 1.", flush=True)
            
        fdc_multiplier = 1
        if lu in data.FDC_COST_MULTS.columns:
            fdc_multiplier = data.FDC_COST_MULTS.loc[yr_cal, lu]
        else:
            print(
                f"WARNING: Multiplier for {lu} not found in the 'FDC_multiplier' sheet of "
                f"cost_multipliers.xlsx. Defaulting to 1.", flush=True)
            
        costs_f = ( data.AGEC_CROPS['FLC', lm, lu] * flc_multiplier    # Fixed labour costs.
                    + data.AGEC_CROPS['FOC', lm, lu] * foc_multiplier    # Fixed operating costs.
                    + data.AGEC_CROPS['FDC', lm, lu] * fdc_multiplier )  # Fixed depreciation costs.

        # Water costs as water required in ML per hectare x delivery price per ML.
        if lm == 'irr':
            costs_w = (
                data.AGEC_CROPS['WR', lm, lu] 
                * data.AGEC_CROPS['WP', lm, lu] 
                * data.WP_COST_MULTS[yr_cal]
            )
        elif lm == 'dry':
            costs_w = 0
        else: # Passed lm is neither `dry` nor `irr`.
            raise KeyError(f"Unknown {lm} land management. Check `lm` key.")

        # Convert to $/cell including resfactor.
        # Quantity costs which has already been adjusted for REAL_AREA/resfactor via get_quantity
        costs_a, costs_f, costs_w = costs_a * data.REAL_AREA, costs_f * data.REAL_AREA, costs_w * data.REAL_AREA

        costs_t = np.stack([(costs_a), (costs_f), (costs_w), (costs_q)]).T


        # Return costs as numpy array.
        return pd.DataFrame(costs_t,
                            columns=pd.MultiIndex.from_product([[lu], [lm], ['Area cost', 'Fixed cost', 'Water cost', 'Quantity cost']]))


def get_cost_lvstk(data: Data, lu, lm, yr_idx):
    """Return lvstk prodution cost <unit: $/cell> of `lu`+`lm` in `yr_idx` as np array.

    Args:
        data (object/module): Data object or module.
        lu (str): Land use (e.g. 'Winter cereals' or 'Beef - natural land').
        lm (str): Land management (e.g. 'dry', 'irr').
        yr_idx (int): Number of years post base-year ('YR_CAL_BASE').

    Returns:
        pandas.DataFrame: Costs as numpy array, with columns representing different cost types.

    Raises:
        KeyError: If the passed `lm` is neither 'dry' nor 'irr'.

    """
    yr_cal = data.YR_CAL_BASE + yr_idx

    # Get livestock and vegetation type.
    lvstype, vegtype = lvs_veg_types(lu)
    lvstype_capital = lvstype.capitalize()

    # Get the yield potential, i.e. the total number of head per hectare.
    yield_pot = get_yield_pot(data, lvstype, vegtype, lm, yr_idx)

    # Variable costs - quantity-dependent costs as costs per head x heads per hectare.
    costs_q = data.AGEC_LVSTK['QC', lvstype] * yield_pot * data.QC_COST_MULTS.loc[yr_cal, lvstype_capital]

    # Variable costs - area-dependent costs per hectare.
    costs_a = data.AGEC_LVSTK['AC', lvstype] * data.AC_COST_MULTS.loc[yr_cal, lvstype_capital]

    # Fixed costs
    costs_f = ( data.AGEC_LVSTK['FOC', lvstype] * data.FOC_COST_MULTS.loc[yr_cal, lvstype_capital]   # Fixed operating costs.
              + data.AGEC_LVSTK['FLC', lvstype] * data.FLC_COST_MULTS.loc[yr_cal, lvstype_capital]   # Fixed labour costs.
              + data.AGEC_LVSTK['FDC', lvstype] * data.FDC_COST_MULTS.loc[yr_cal, lvstype_capital] ) # Fixed depreciation costs.

    # Water costs in $/ha calculated as water requirements (ML/head) x heads per hectare x delivery price ($/ML)
    if lm == 'irr': # Irrigation water if required.
        WR_IRR = data.AGEC_LVSTK['WR_IRR', lvstype]
    elif lm == 'dry': # No irrigation water if not required.
        WR_IRR = 0
    else: # Passed lm is neither `dry` nor `irr`.
        raise KeyError(f"Unknown {lm} land management. Check `lm` key.")

    # Water delivery costs equal drinking water plus irrigation water req per head * yield (head/ha)
    costs_w = (data.AGEC_LVSTK['WR_DRN', lvstype] * settings.LIVESTOCK_DRINKING_WATER + WR_IRR) * yield_pot
    costs_w *= data.WATER_DELIVERY_PRICE * data.WP_COST_MULTS[yr_cal]  # $/ha

    # Convert costs to $ per cell including resfactor.
    cost_a, cost_f, cost_w, cost_q = costs_a*data.REAL_AREA, costs_f*data.REAL_AREA,\
                                     costs_w*data.REAL_AREA, costs_q*data.REAL_AREA

    costs = np.stack([(cost_a), (cost_f), (cost_w), (cost_q)]).T

    # Return costs as numpy array.
    return  pd.DataFrame(costs,
                         columns=pd.MultiIndex.from_product([[lu], [lm], ['Area cost', 'Fixed cost', 'Water cost', 'Quantity cost']]))


def get_cost(data: Data, lu, lm, yr_idx):
    """Return production cost <unit: $/cell> of `lu`+`lm` in `yr_idx` as np array.

    Args:
        data (object/module): Data object or module. Assumes fields like in `luto.data`.
        lu (str): Land use (e.g. 'Winter cereals').
        lm (str): Land management (e.g. 'dry', 'irr', 'org').
        yr_idx (int): Number of years post base-year ('YR_CAL_BASE').

    Returns:
        np.array: Production cost <unit: $/cell> of `lu`+`lm` in `yr_idx`.

    Raises:
        KeyError: If land use `lu` is not found in `data.LANDUSES`.
    """
    # If it is a crop, it is known how to get the costs.
    if lu in data.LU_CROPS:
        return get_cost_crop(data, lu, lm, yr_idx)

    elif lu in data.LU_LVSTK:
        return get_cost_lvstk(data, lu, lm, yr_idx)

    elif lu in data.AGRICULTURAL_LANDUSES:
        return pd.DataFrame(np.zeros(data.NCELLS),
                            columns=pd.MultiIndex.from_product([[lu], [lm], ['Area cost']]))

    else:
        raise KeyError(f"Land use '{lu}' not found in any LANDUSES")


def get_cost_matrix(data: Data, lm, yr_idx):
    """
    Return agricultural c_rj matrix <unit: $/cell> per lu under `lm` in `yr_idx`.
    
    Parameters:
        data (DataFrame): The input data containing agricultural land use information.
        lm (str): The land use type.
        yr_idx (int): The index of the year.
    
    Returns:
        DataFrame: The cost matrix representing the costs per cell for each land use under the given land use type and year index.
    """
    
    cost = pd.concat([get_cost(data, lu, lm, yr_idx) for lu in data.AGRICULTURAL_LANDUSES], axis=1)
        
    # Make sure all NaNs are replaced by zeroes.
    return cost.fillna(0)


def get_cost_matrices(data: Data, yr_idx, aggregate=True):
    """
    Return agricultural c_mrj matrix <unit: $/cell> as 3D Numpy array.

    Parameters:
    - data: The input data containing information about land management.
    - yr_idx: The index of the year.
    - aggregate: A boolean value indicating whether to aggregate the cost matrices or not. Default is True.

    Returns:
    - If aggregate is True, returns a 3D Numpy array representing the aggregated cost matrix.
    - If aggregate is False, returns a pandas DataFrame representing the cost matrix.

    Raises:
    - ValueError: If the value of aggregate is neither True nor False.
    """
    
    # Concatenate the revenue from each land management into a single Multiindex DataFrame.
    cost_rjms = pd.concat([get_cost_matrix(data, lm, yr_idx) for lm in data.LANDMANS], axis=1)
    
    if not aggregate:
        return cost_rjms

    df_jmr = cost_rjms.T.groupby(level=[0, 1]).sum()
    arr_jmr = df_jmr.values.reshape(*(list(df_jmr.index.levshape) + [-1]))
    return np.einsum('jmr->mrj', arr_jmr)



def get_asparagopsis_effect_c_mrj(data: Data, yr_idx):
    """
    Applies the effects of using asparagopsis to the cost data
    for all relevant agricultural land uses.

    Parameters:
    - data: The data object containing relevant information.
    - yr_idx: The index of the year.

    Returns:
    - new_c_mrj: The updated cost matrix <unit: $/cell>.

    This function calculates the cost per cell for each relevant agricultural land use
    when using asparagopsis. It takes into account the yield potential, annual cost per
    animal, and the real area of the cell. The function returns the updated cost matrix.
    """
    land_uses = AG_MANAGEMENTS_TO_LAND_USES["Asparagopsis taxiformis"]
    yr_cal = data.YR_CAL_BASE + yr_idx

    # Set up the effects matrix
    new_c_mrj = np.zeros((data.NLMS, data.NCELLS, len(land_uses))).astype(np.float32)

    if not AG_MANAGEMENTS['Asparagopsis taxiformis']:
        return new_c_mrj

    # Update values in the new matrix
    for lm in data.LANDMANS:
        m = 0 if lm == 'dry' else 1
        for lu_idx, lu in enumerate(land_uses):
            lvstype, vegtype = lvs_veg_types(lu)
            yield_pot = get_yield_pot(data, lvstype, vegtype, lm, yr_idx)
            cost_per_animal = data.ASPARAGOPSIS_DATA[lu].loc[yr_cal, 'Annual Cost Per Animal (A$2010/yr)']
            cost_per_cell = cost_per_animal * yield_pot * data.REAL_AREA

            new_c_mrj[m, :, lu_idx] = cost_per_cell

    return new_c_mrj


def get_precision_agriculture_effect_c_mrj(data: Data, yr_idx):
    """
    Applies the effects of using precision agriculture to the cost data
    for all relevant agr. land uses.

    Parameters:
    - data: The data object containing the necessary information.
    - yr_idx: The index of the year to calculate the effects for.

    Returns:
    - new_c_mrj: The updated cost data matrix <unit: $/cell>.
    """
    land_uses = AG_MANAGEMENTS_TO_LAND_USES['Precision Agriculture']
    yr_cal = data.YR_CAL_BASE + yr_idx

    # Set up the effects matrix
    new_c_mrj = np.zeros((data.NLMS, data.NCELLS, len(land_uses))).astype(np.float32)

    if not AG_MANAGEMENTS['Precision Agriculture']:
        return new_c_mrj

    for m in range(data.NLMS):
        for lu_idx, lu in enumerate(land_uses):
            cost_per_ha = data.PRECISION_AGRICULTURE_DATA[lu].loc[yr_cal, 'AnnCost_per_Ha']
            new_c_mrj[m, :, lu_idx] = cost_per_ha * data.REAL_AREA

    return new_c_mrj


def get_ecological_grazing_effect_c_mrj(data: Data, yr_idx):
    """
    Applies the effects of using ecological grazing to the cost data
    for all relevant agr. land uses.

    Parameters:
    - data: The data object containing the necessary input data.
    - yr_idx: The index of the year for which the effects are calculated.

    Returns:
    - new_c_mrj: The matrix containing the updated cost <unit: $/cell>.
    """

    land_uses = AG_MANAGEMENTS_TO_LAND_USES['Ecological Grazing']
    yr_cal = data.YR_CAL_BASE + yr_idx

    # Set up the effects matrix
    new_c_mrj = np.zeros((data.NLMS, data.NCELLS, len(land_uses))).astype(np.float32)
    
    if not AG_MANAGEMENTS['Ecological Grazing']:
        return new_c_mrj

    for lu_idx, lu in enumerate(land_uses):
        lvstype, _ = lvs_veg_types(lu)

        # Get effects on operating costs
        operating_mult = data.ECOLOGICAL_GRAZING_DATA[lu].loc[yr_cal, 'Operating_cost_multiplier']
        operating_c_effect = data.AGEC_LVSTK['FOC', lvstype] * (operating_mult - 1) * data.REAL_AREA

        # Get effects on labour costs
        labour_mult = data.ECOLOGICAL_GRAZING_DATA[lu].loc[yr_cal, 'Labour_cost_mulitiplier']
        labour_c_effect = data.AGEC_LVSTK['FLC', lvstype] * (labour_mult - 1) * data.REAL_AREA

        # Combine for total cost effect
        total_c_effect = operating_c_effect + labour_c_effect

        for m in range(data.NLMS):
            new_c_mrj[m, :, lu_idx] = total_c_effect

    return new_c_mrj


def get_savanna_burning_effect_c_mrj(data: Data, yr_idx: int):
    """
    Applies the effects of using LDS Savanna Burning to the cost data
    for all relevant agr. land uses.

    Parameters:
    - data: The input data containing relevant information for calculations.

    Returns:
    - new_c_mrj: The modified cost data <unit: $/cell>.
    """
    nlus = len(AG_MANAGEMENTS_TO_LAND_USES["Savanna Burning"])
    new_c_mrj = np.zeros((data.NLMS, data.NCELLS, nlus))

    if not AG_MANAGEMENTS['Savanna Burning']:
        return new_c_mrj

    sav_burning_effect = (
        data.SAVBURN_COST_HA
        * data.SAVBURN_COST_MULTS[data.YR_CAL_BASE + yr_idx]
        * data.REAL_AREA
    )

    for m, j in itertools.product(range(data.NLMS), range(nlus)):
        new_c_mrj[m, :, j] = sav_burning_effect

    return new_c_mrj


def get_agtech_ei_effect_c_mrj(data: Data, yr_idx):
    """
    Applies the effects of using AgTech EI to the cost data
    for all relevant agr. land uses.

    Parameters:
    - data: The data object containing the necessary information.
    - yr_idx: The index of the year.

    Returns:
    - new_c_mrj: The updated cost data <unit: $/cell>.
    """
    land_uses = AG_MANAGEMENTS_TO_LAND_USES['AgTech EI']
    yr_cal = data.YR_CAL_BASE + yr_idx

    # Set up the effects matrix
    new_c_mrj = np.zeros((data.NLMS, data.NCELLS, len(land_uses))).astype(np.float32)

    if not AG_MANAGEMENTS['AgTech EI']:
        return new_c_mrj

    for m in range(data.NLMS):
        for lu_idx, lu in enumerate(land_uses):
            cost_per_ha = data.AGTECH_EI_DATA[lu].loc[yr_cal, 'AnnCost_per_Ha']
            new_c_mrj[m, :, lu_idx] = cost_per_ha * data.REAL_AREA

    return new_c_mrj


def get_biochar_effect_c_mrj(data: Data, yr_idx: int):
    """
    Applies the effects of using Biochar to the cost data
    for all relevant agr. land uses.

    Parameters:
    - data: The data object containing the necessary information.
    - yr_idx: The index of the year.

    Returns:
    - new_c_mrj: The updated cost data <unit: $/cell>.
    """
    land_uses = AG_MANAGEMENTS_TO_LAND_USES['Biochar']
    yr_cal = data.YR_CAL_BASE + yr_idx

    # Set up the effects matrix
    new_c_mrj = np.zeros((data.NLMS, data.NCELLS, len(land_uses))).astype(np.float32)

    if not AG_MANAGEMENTS['Biochar']:
        return new_c_mrj

    for m in range(data.NLMS):
        for lu_idx, lu in enumerate(land_uses):
            cost_per_ha = data.BIOCHAR_DATA[lu].loc[yr_cal, 'AnnCost_per_Ha']
            new_c_mrj[m, :, lu_idx] = cost_per_ha * data.REAL_AREA

    return new_c_mrj


def get_beef_hir_effect_c_mrj(data: Data, yr_idx: int):
    yr_cal = data.YR_CAL_BASE + yr_idx

    land_uses = AG_MANAGEMENTS_TO_LAND_USES['Beef - HIR']

    c_mrj_effects = np.zeros((data.NLMS, data.NCELLS, len(land_uses))).astype(np.float32)

    for m, lm in enumerate(data.LANDMANS):
        for lu_idx, lu in enumerate(land_uses):
            # Quantity costs are reduced by 50% under HIR
            lvstype, vegtype = lvs_veg_types(lu)
            lvstype_capital = lvstype.capitalize()
            yield_pot = get_yield_pot(data, lvstype, vegtype, lm, yr_idx)

            q_costs = data.AGEC_LVSTK['QC', lvstype] * yield_pot * data.QC_COST_MULTS.loc[yr_cal, lvstype_capital]

            multiplier = 1 - settings.HIR_PRODUCTIVITY_PENALTY
            c_mrj_effects[m, :, lu_idx] = (multiplier - 1) * q_costs

    return c_mrj_effects


def get_sheep_hir_effect_c_mrj(data: Data, yr_idx: int):
    yr_cal = data.YR_CAL_BASE + yr_idx

    land_uses = AG_MANAGEMENTS_TO_LAND_USES['Sheep - HIR']

    c_mrj_effects = np.zeros((data.NLMS, data.NCELLS, len(land_uses))).astype(np.float32)

    for m, lm in enumerate(data.LANDMANS):
        for lu_idx, lu in enumerate(land_uses):
            # Quantity costs are reduced by 50% under HIR
            lvstype, vegtype = lvs_veg_types(lu)
            lvstype_capital = lvstype.capitalize()
            yield_pot = get_yield_pot(data, lvstype, vegtype, lm, yr_idx)

            q_costs = data.AGEC_LVSTK['QC', lvstype] * yield_pot * data.QC_COST_MULTS.loc[yr_cal, lvstype_capital]

            multiplier = 1 - settings.HIR_PRODUCTIVITY_PENALTY
            c_mrj_effects[m, :, lu_idx] = (multiplier - 1) * q_costs

    return c_mrj_effects


def get_agricultural_management_cost_matrices(data: Data, c_mrj, yr_idx):
    """
    Calculate the cost matrices for different agricultural management practices.

    Args:
        data (dict): The input data for cost calculations.
        c_mrj (float): The cost of marginal reduction in emissions.
        yr_idx (int): The index of the year.

    Returns:
        dict: A dictionary containing the cost matrices for different agricultural management practices.
            The keys are the names of the practices and the values are the corresponding cost matrices.
    """
    asparagopsis_data = get_asparagopsis_effect_c_mrj(data, yr_idx) if AG_MANAGEMENTS['Asparagopsis taxiformis'] else 0
    precision_agriculture_data = get_precision_agriculture_effect_c_mrj(data, yr_idx) if AG_MANAGEMENTS['Precision Agriculture'] else 0
    eco_grazing_data = get_ecological_grazing_effect_c_mrj(data, yr_idx) if AG_MANAGEMENTS['Ecological Grazing'] else 0
    sav_burning_data = get_savanna_burning_effect_c_mrj(data, yr_idx) if AG_MANAGEMENTS['Savanna Burning'] else 0
    agtech_ei_data = get_agtech_ei_effect_c_mrj(data, yr_idx) if AG_MANAGEMENTS['AgTech EI'] else 0
    biochar_data = get_biochar_effect_c_mrj(data, yr_idx) if AG_MANAGEMENTS['Biochar'] else 0
    beef_hir_data = get_beef_hir_effect_c_mrj(data, yr_idx) if AG_MANAGEMENTS['Beef - HIR'] else 0
    sheep_hir_data = get_sheep_hir_effect_c_mrj(data, yr_idx) if AG_MANAGEMENTS['Sheep - HIR'] else 0

    return {
        'Asparagopsis taxiformis': asparagopsis_data,
        'Precision Agriculture': precision_agriculture_data,
        'Ecological Grazing': eco_grazing_data,
        'Savanna Burning': sav_burning_data,
        'AgTech EI': agtech_ei_data,
        'Biochar': biochar_data,
        'Beef - HIR': beef_hir_data,
        'Sheep - HIR': sheep_hir_data,
    }
=======
# Copyright 2025 Bryan, B.A., Williams, N., Archibald, C.L., de Haan, F., Wang, J., 
# van Schoten, N., Hadjikakou, M., Sanson, J.,  Zyngier, R., Marcos-Martinez, R.,  
# Navarro, J.,  Gao, L., Aghighi, H., Armstrong, T., Bohl, H., Jaffe, P., Khan, M.S., 
# Moallemi, E.A., Nazari, A., Pan, X., Steyl, D., and Thiruvady, D.R.
#
# This file is part of LUTO2 - Version 2 of the Australian Land-Use Trade-Offs model
#
# LUTO2 is free software: you can redistribute it and/or modify it under the
# terms of the GNU General Public License as published by the Free Software
# Foundation, either version 3 of the License, or (at your option) any later
# version.
#
# LUTO2 is distributed in the hope that it will be useful, but WITHOUT ANY
# WARRANTY; without even the implied warranty of MERCHANTABILITY or FITNESS FOR
# A PARTICULAR PURPOSE. See the GNU General Public License for more details.
#
# You should have received a copy of the GNU General Public License along with
# LUTO2. If not, see <https://www.gnu.org/licenses/>.



"""
Pure functions to calculate costs of commodities and alt. land uses.
"""



import itertools
import numpy as np
import pandas as pd

import luto.settings as settings
from luto.data import Data
from luto.economics.agricultural.quantity import get_yield_pot, lvs_veg_types, get_quantity
from luto.settings import AG_MANAGEMENTS, AG_MANAGEMENTS_TO_LAND_USES
from luto.economics.agricultural.quantity import get_yield_pot, get_quantity, lvs_veg_types


def get_cost_crop(data: Data, lu, lm, yr_idx):
    """Return crop production cost <unit: $/cell> of `lu`+`lm` in `yr_idx` as np array.

    Args:
        data (object/module): Data object or module. Assumes fields like in `luto.data`.
        lu (str): Land use (e.g., 'Winter cereals' or 'Beef - natural land').
        lm (str): Land management (e.g., 'dry', 'irr').
        yr_idx (int): Number of years post base-year ('YR_CAL_BASE').

    Returns
        pandas.DataFrame: Costs of the crop as a numpy array, with columns representing different cost types.

    Raises:
        KeyError: If the passed `lm` is neither 'dry' nor 'irr'.

    Notes:
        - If the land-use does not exist in AGEC_CROPS, zeros are returned.

    """
    
    # Check if land-use exists in AGEC_CROPS (e.g., dryland Pears/Rice do not occur), if not return zeros
    if lu not in data.AGEC_CROPS['AC', lm].columns:
        costs_t = np.zeros((data.NCELLS))
        # The column name is irrelevant and only used to make the out df the same shape as the rest of crops.
        return pd.DataFrame(costs_t,
                            columns=pd.MultiIndex.from_product([[lu], [lm], ['Area cost']]))

    else: # Calculate the total costs 
        yr_cal = data.YR_CAL_BASE + yr_idx
        # Variable costs (quantity costs and area costs)        
        
        qc_multiplier = 1
        if lu in data.QC_COST_MULTS.columns:
            qc_multiplier = data.QC_COST_MULTS.loc[yr_cal, lu]
        else:
            print(
                f"WARNING: Multiplier for {lu} not found in the 'QC_multiplier' sheet of "
                f"cost_multipliers.xlsx. Defaulting to 1.", flush=True)
            
        # Quantity costs (calculated as cost per tonne x tonne per cell x resfactor)
        costs_q = ( data.AGEC_CROPS['QC', lm, lu] 
                    * qc_multiplier
                    * get_quantity(data, lu.upper(), lm, yr_idx))  # lu.upper() only for crops as needs to be in product format in get_quantity().  

        # Area costs.
        ac_multiplier = 1
        if lu in data.AC_COST_MULTS.columns:
            ac_multiplier = data.AC_COST_MULTS.loc[yr_cal, lu]
        else:
            print(
                f"WARNING: Multiplier for {lu} not found in the 'AC_multiplier' sheet of "
                f"cost_multipliers.xlsx. Defaulting to 1.", flush=True)
        costs_a = data.AGEC_CROPS['AC', lm, lu] * ac_multiplier

        # Fixed costs
        flc_multiplier = 1
        if lu in data.FLC_COST_MULTS.columns:
            flc_multiplier = data.FLC_COST_MULTS.loc[yr_cal, lu]
        else:
            print(
                f"WARNING: Multiplier for {lu} not found in the 'FLC_multiplier' sheet of "
                f"cost_multipliers.xlsx. Defaulting to 1.", flush=True)
            
        foc_multiplier = 1
        if lu in data.FOC_COST_MULTS.columns:
            foc_multiplier = data.FOC_COST_MULTS.loc[yr_cal, lu]
        else:
            print(
                f"WARNING: Multiplier for {lu} not found in the 'FOC_multiplier' sheet of "
                f"cost_multipliers.xlsx. Defaulting to 1.", flush=True)
            
        fdc_multiplier = 1
        if lu in data.FDC_COST_MULTS.columns:
            fdc_multiplier = data.FDC_COST_MULTS.loc[yr_cal, lu]
        else:
            print(
                f"WARNING: Multiplier for {lu} not found in the 'FDC_multiplier' sheet of "
                f"cost_multipliers.xlsx. Defaulting to 1.", flush=True)
            
        costs_f = ( data.AGEC_CROPS['FLC', lm, lu] * flc_multiplier    # Fixed labour costs.
                    + data.AGEC_CROPS['FOC', lm, lu] * foc_multiplier    # Fixed operating costs.
                    + data.AGEC_CROPS['FDC', lm, lu] * fdc_multiplier )  # Fixed depreciation costs.

        # Water costs as water required in ML per hectare x delivery price per ML.
        if lm == 'irr':
            costs_w = (
                data.AGEC_CROPS['WR', lm, lu] 
                * data.AGEC_CROPS['WP', lm, lu] 
                * data.WP_COST_MULTS[yr_cal]
            )
        elif lm == 'dry':
            costs_w = 0
        else: # Passed lm is neither `dry` nor `irr`.
            raise KeyError(f"Unknown {lm} land management. Check `lm` key.")

        # Convert to $/cell including resfactor.
        # Quantity costs which has already been adjusted for REAL_AREA/resfactor via get_quantity
        costs_a, costs_f, costs_w = costs_a * data.REAL_AREA, costs_f * data.REAL_AREA, costs_w * data.REAL_AREA

        costs_t = np.stack([(costs_a), (costs_f), (costs_w), (costs_q)]).T


        # Return costs as numpy array.
        return pd.DataFrame(costs_t,
                            columns=pd.MultiIndex.from_product([[lu], [lm], ['Area cost', 'Fixed cost', 'Water cost', 'Quantity cost']]))


def get_cost_lvstk(data: Data, lu, lm, yr_idx):
    """Return lvstk prodution cost <unit: $/cell> of `lu`+`lm` in `yr_idx` as np array.

    Args:
        data (object/module): Data object or module.
        lu (str): Land use (e.g. 'Winter cereals' or 'Beef - natural land').
        lm (str): Land management (e.g. 'dry', 'irr').
        yr_idx (int): Number of years post base-year ('YR_CAL_BASE').

    Returns
        pandas.DataFrame: Costs as numpy array, with columns representing different cost types.

    Raises:
        KeyError: If the passed `lm` is neither 'dry' nor 'irr'.

    """
    yr_cal = data.YR_CAL_BASE + yr_idx

    # Get livestock and vegetation type.
    lvstype, vegtype = lvs_veg_types(lu)
    lvstype_capital = lvstype.capitalize()

    # Get the yield potential, i.e. the total number of head per hectare.
    yield_pot = get_yield_pot(data, lvstype, vegtype, lm, yr_idx)

    # Variable costs - quantity-dependent costs as costs per head x heads per hectare.
    costs_q = data.AGEC_LVSTK['QC', lvstype] * yield_pot * data.QC_COST_MULTS.loc[yr_cal, lvstype_capital]

    # Variable costs - area-dependent costs per hectare.
    costs_a = data.AGEC_LVSTK['AC', lvstype] * data.AC_COST_MULTS.loc[yr_cal, lvstype_capital]

    # Fixed costs
    costs_f = ( data.AGEC_LVSTK['FOC', lvstype] * data.FOC_COST_MULTS.loc[yr_cal, lvstype_capital]   # Fixed operating costs.
              + data.AGEC_LVSTK['FLC', lvstype] * data.FLC_COST_MULTS.loc[yr_cal, lvstype_capital]   # Fixed labour costs.
              + data.AGEC_LVSTK['FDC', lvstype] * data.FDC_COST_MULTS.loc[yr_cal, lvstype_capital] ) # Fixed depreciation costs.

    # Water costs in $/ha calculated as water requirements (ML/head) x heads per hectare x delivery price ($/ML)
    if lm == 'irr': # Irrigation water if required.
        WR_IRR = data.AGEC_LVSTK['WR_IRR', lvstype]
    elif lm == 'dry': # No irrigation water if not required.
        WR_IRR = 0
    else: # Passed lm is neither `dry` nor `irr`.
        raise KeyError(f"Unknown {lm} land management. Check `lm` key.")

    # Water delivery costs equal drinking water plus irrigation water req per head * yield (head/ha)
    costs_w = (data.AGEC_LVSTK['WR_DRN', lvstype] * settings.LIVESTOCK_DRINKING_WATER + WR_IRR) * yield_pot
    costs_w *= data.WATER_DELIVERY_PRICE * data.WP_COST_MULTS[yr_cal]  # $/ha

    # Convert costs to $ per cell including resfactor.
    cost_a, cost_f, cost_w, cost_q = costs_a*data.REAL_AREA, costs_f*data.REAL_AREA,\
                                     costs_w*data.REAL_AREA, costs_q*data.REAL_AREA

    costs = np.stack([(cost_a), (cost_f), (cost_w), (cost_q)]).T

    # Return costs as numpy array.
    return  pd.DataFrame(costs,
                         columns=pd.MultiIndex.from_product([[lu], [lm], ['Area cost', 'Fixed cost', 'Water cost', 'Quantity cost']]))


def get_cost(data: Data, lu, lm, yr_idx):
    """Return production cost <unit: $/cell> of `lu`+`lm` in `yr_idx` as np array.

    Args:
        data (object/module): Data object or module. Assumes fields like in `luto.data`.
        lu (str): Land use (e.g. 'Winter cereals').
        lm (str): Land management (e.g. 'dry', 'irr', 'org').
        yr_idx (int): Number of years post base-year ('YR_CAL_BASE').

    Returns
        np.array: Production cost <unit: $/cell> of `lu`+`lm` in `yr_idx`.

    Raises:
        KeyError: If land use `lu` is not found in `data.LANDUSES`.
    """
    # If it is a crop, it is known how to get the costs.
    if lu in data.LU_CROPS:
        return get_cost_crop(data, lu, lm, yr_idx)

    elif lu in data.LU_LVSTK:
        return get_cost_lvstk(data, lu, lm, yr_idx)

    elif lu in data.AGRICULTURAL_LANDUSES:
        return pd.DataFrame(np.zeros(data.NCELLS),
                            columns=pd.MultiIndex.from_product([[lu], [lm], ['Area cost']]))

    else:
        raise KeyError(f"Land use '{lu}' not found in any LANDUSES")


def get_cost_matrix(data: Data, lm, yr_idx):
    """
    Return agricultural c_rj matrix <unit: $/cell> per lu under `lm` in `yr_idx`.
    
    Parameters
        data (DataFrame): The input data containing agricultural land use information.
        lm (str): The land use type.
        yr_idx (int): The index of the year.
    
    Returns
        DataFrame: The cost matrix representing the costs per cell for each land use under the given land use type and year index.
    """
    
    cost = pd.concat([get_cost(data, lu, lm, yr_idx) for lu in data.AGRICULTURAL_LANDUSES], axis=1)
        
    # Make sure all NaNs are replaced by zeroes.
    return cost.fillna(0)


def get_cost_matrices(data: Data, yr_idx, aggregate=True):
    """
    Return agricultural c_mrj matrix <unit: $/cell> as 3D Numpy array.

    Parameters
    - data: The input data containing information about land management.
    - yr_idx: The index of the year.
    - aggregate: A boolean value indicating whether to aggregate the cost matrices or not. Default is True.

    Returns
    - If aggregate is True, returns a 3D Numpy array representing the aggregated cost matrix.
    - If aggregate is False, returns a pandas DataFrame representing the cost matrix.

    Raises:
    - ValueError: If the value of aggregate is neither True nor False.
    """
    
    # Concatenate the revenue from each land management into a single Multiindex DataFrame.
    cost_rjms = pd.concat([get_cost_matrix(data, lm, yr_idx) for lm in data.LANDMANS], axis=1)
    
    if not aggregate:
        return cost_rjms

    df_jmr = cost_rjms.T.groupby(level=[0, 1]).sum()
    arr_jmr = df_jmr.values.reshape(*(list(df_jmr.index.levshape) + [-1]))
    return np.einsum('jmr->mrj', arr_jmr)



def get_asparagopsis_effect_c_mrj(data: Data, yr_idx):
    """
    Applies the effects of using asparagopsis to the cost data
    for all relevant agricultural land uses.

    Parameters
    - data: The data object containing relevant information.
    - yr_idx: The index of the year.

    Returns
    - new_c_mrj: The updated cost matrix <unit: $/cell>.

    This function calculates the cost per cell for each relevant agricultural land use
    when using asparagopsis. It takes into account the yield potential, annual cost per
    animal, and the real area of the cell. The function returns the updated cost matrix.
    """
    land_uses = AG_MANAGEMENTS_TO_LAND_USES["Asparagopsis taxiformis"]
    yr_cal = data.YR_CAL_BASE + yr_idx

    # Set up the effects matrix
    new_c_mrj = np.zeros((data.NLMS, data.NCELLS, len(land_uses))).astype(np.float32)

    if not AG_MANAGEMENTS['Asparagopsis taxiformis']:
        return new_c_mrj

    # Update values in the new matrix
    for lm in data.LANDMANS:
        m = 0 if lm == 'dry' else 1
        for lu_idx, lu in enumerate(land_uses):
            lvstype, vegtype = lvs_veg_types(lu)
            yield_pot = get_yield_pot(data, lvstype, vegtype, lm, yr_idx)
            cost_per_animal = data.ASPARAGOPSIS_DATA[lu].loc[yr_cal, 'Annual Cost Per Animal (A$2010/yr)']
            cost_per_cell = cost_per_animal * yield_pot * data.REAL_AREA

            new_c_mrj[m, :, lu_idx] = cost_per_cell

    return new_c_mrj


def get_precision_agriculture_effect_c_mrj(data: Data, yr_idx):
    """
    Applies the effects of using precision agriculture to the cost data
    for all relevant agr. land uses.

    Parameters
    - data: The data object containing the necessary information.
    - yr_idx: The index of the year to calculate the effects for.

    Returns
    - new_c_mrj: The updated cost data matrix <unit: $/cell>.
    """
    land_uses = AG_MANAGEMENTS_TO_LAND_USES['Precision Agriculture']
    yr_cal = data.YR_CAL_BASE + yr_idx

    # Set up the effects matrix
    new_c_mrj = np.zeros((data.NLMS, data.NCELLS, len(land_uses))).astype(np.float32)

    if not AG_MANAGEMENTS['Precision Agriculture']:
        return new_c_mrj

    for m in range(data.NLMS):
        for lu_idx, lu in enumerate(land_uses):
            cost_per_ha = data.PRECISION_AGRICULTURE_DATA[lu].loc[yr_cal, 'AnnCost_per_Ha']
            new_c_mrj[m, :, lu_idx] = cost_per_ha * data.REAL_AREA

    return new_c_mrj


def get_ecological_grazing_effect_c_mrj(data: Data, yr_idx):
    """
    Applies the effects of using ecological grazing to the cost data
    for all relevant agr. land uses.

    Parameters
    - data: The data object containing the necessary input data.
    - yr_idx: The index of the year for which the effects are calculated.

    Returns
    - new_c_mrj: The matrix containing the updated cost <unit: $/cell>.
    """

    land_uses = AG_MANAGEMENTS_TO_LAND_USES['Ecological Grazing']
    yr_cal = data.YR_CAL_BASE + yr_idx

    # Set up the effects matrix
    new_c_mrj = np.zeros((data.NLMS, data.NCELLS, len(land_uses))).astype(np.float32)
    
    if not AG_MANAGEMENTS['Ecological Grazing']:
        return new_c_mrj

    for lu_idx, lu in enumerate(land_uses):
        lvstype, _ = lvs_veg_types(lu)

        # Get effects on operating costs
        operating_mult = data.ECOLOGICAL_GRAZING_DATA[lu].loc[yr_cal, 'Operating_cost_multiplier']
        operating_c_effect = data.AGEC_LVSTK['FOC', lvstype] * (operating_mult - 1) * data.REAL_AREA

        # Get effects on labour costs
        labour_mult = data.ECOLOGICAL_GRAZING_DATA[lu].loc[yr_cal, 'Labour_cost_mulitiplier']
        labour_c_effect = data.AGEC_LVSTK['FLC', lvstype] * (labour_mult - 1) * data.REAL_AREA

        # Combine for total cost effect
        total_c_effect = operating_c_effect + labour_c_effect

        for m in range(data.NLMS):
            new_c_mrj[m, :, lu_idx] = total_c_effect

    return new_c_mrj


def get_savanna_burning_effect_c_mrj(data: Data, yr_idx: int):
    """
    Applies the effects of using LDS Savanna Burning to the cost data
    for all relevant agr. land uses.

    Parameters
    - data: The input data containing relevant information for calculations.

    Returns
    - new_c_mrj: The modified cost data <unit: $/cell>.
    """
    nlus = len(AG_MANAGEMENTS_TO_LAND_USES["Savanna Burning"])
    new_c_mrj = np.zeros((data.NLMS, data.NCELLS, nlus))

    if not AG_MANAGEMENTS['Savanna Burning']:
        return new_c_mrj

    sav_burning_effect = (
        data.SAVBURN_COST_HA
        * data.SAVBURN_COST_MULTS[data.YR_CAL_BASE + yr_idx]
        * data.REAL_AREA
    )

    for m, j in itertools.product(range(data.NLMS), range(nlus)):
        new_c_mrj[m, :, j] = sav_burning_effect

    return new_c_mrj


def get_agtech_ei_effect_c_mrj(data: Data, yr_idx):
    """
    Applies the effects of using AgTech EI to the cost data
    for all relevant agr. land uses.

    Parameters
    - data: The data object containing the necessary information.
    - yr_idx: The index of the year.

    Returns
    - new_c_mrj: The updated cost data <unit: $/cell>.
    """
    land_uses = AG_MANAGEMENTS_TO_LAND_USES['AgTech EI']
    yr_cal = data.YR_CAL_BASE + yr_idx

    # Set up the effects matrix
    new_c_mrj = np.zeros((data.NLMS, data.NCELLS, len(land_uses))).astype(np.float32)

    if not AG_MANAGEMENTS['AgTech EI']:
        return new_c_mrj

    for m in range(data.NLMS):
        for lu_idx, lu in enumerate(land_uses):
            cost_per_ha = data.AGTECH_EI_DATA[lu].loc[yr_cal, 'AnnCost_per_Ha']
            new_c_mrj[m, :, lu_idx] = cost_per_ha * data.REAL_AREA

    return new_c_mrj


def get_biochar_effect_c_mrj(data: Data, yr_idx: int):
    """
    Applies the effects of using Biochar to the cost data
    for all relevant agr. land uses.

    Parameters
    - data: The data object containing the necessary information.
    - yr_idx: The index of the year.

    Returns
    - new_c_mrj: The updated cost data <unit: $/cell>.
    """
    land_uses = AG_MANAGEMENTS_TO_LAND_USES['Biochar']
    yr_cal = data.YR_CAL_BASE + yr_idx

    # Set up the effects matrix
    new_c_mrj = np.zeros((data.NLMS, data.NCELLS, len(land_uses))).astype(np.float32)

    if not AG_MANAGEMENTS['Biochar']:
        return new_c_mrj

    for m in range(data.NLMS):
        for lu_idx, lu in enumerate(land_uses):
            cost_per_ha = data.BIOCHAR_DATA[lu].loc[yr_cal, 'AnnCost_per_Ha']
            new_c_mrj[m, :, lu_idx] = cost_per_ha * data.REAL_AREA

    return new_c_mrj


def get_agricultural_management_cost_matrices(data: Data, c_mrj, yr_idx):
    """
    Calculate the cost matrices for different agricultural management practices.

    Args:
        data (dict): The input data for cost calculations.
        c_mrj (float): The cost of marginal reduction in emissions.
        yr_idx (int): The index of the year.

    Returns
        dict: A dictionary containing the cost matrices for different agricultural management practices.
            The keys are the names of the practices and the values are the corresponding cost matrices.
    """
    asparagopsis_data = get_asparagopsis_effect_c_mrj(data, yr_idx) if AG_MANAGEMENTS['Asparagopsis taxiformis'] else 0
    precision_agriculture_data = get_precision_agriculture_effect_c_mrj(data, yr_idx) if AG_MANAGEMENTS['Precision Agriculture'] else 0
    eco_grazing_data = get_ecological_grazing_effect_c_mrj(data, yr_idx) if AG_MANAGEMENTS['Ecological Grazing'] else 0
    sav_burning_data = get_savanna_burning_effect_c_mrj(data, yr_idx) if AG_MANAGEMENTS['Savanna Burning'] else 0
    agtech_ei_data = get_agtech_ei_effect_c_mrj(data, yr_idx) if AG_MANAGEMENTS['AgTech EI'] else 0
    biochar_data = get_biochar_effect_c_mrj(data, yr_idx) if AG_MANAGEMENTS['Biochar'] else 0

    return {
        'Asparagopsis taxiformis': asparagopsis_data,
        'Precision Agriculture': precision_agriculture_data,
        'Ecological Grazing': eco_grazing_data,
        'Savanna Burning': sav_burning_data,
        'AgTech EI': agtech_ei_data,
        'Biochar': biochar_data,
    }
>>>>>>> 27fb1750
<|MERGE_RESOLUTION|>--- conflicted
+++ resolved
@@ -1,4 +1,3 @@
-<<<<<<< HEAD
 # Copyright 2025 Bryan, B.A., Williams, N., Archibald, C.L., de Haan, F., Wang, J., 
 # van Schoten, N., Hadjikakou, M., Sanson, J.,  Zyngier, R., Marcos-Martinez, R.,  
 # Navarro, J.,  Gao, L., Aghighi, H., Armstrong, T., Bohl, H., Jaffe, P., Khan, M.S., 
@@ -31,10 +30,9 @@
 import pandas as pd
 
 import luto.settings as settings
+from luto.data import Data
 from luto.economics.agricultural.quantity import get_yield_pot, lvs_veg_types, get_quantity
-from luto.settings import AG_MANAGEMENTS
-from luto.ag_managements import AG_MANAGEMENTS_TO_LAND_USES
-from luto.data import Data
+from luto.settings import AG_MANAGEMENTS, AG_MANAGEMENTS_TO_LAND_USES
 from luto.economics.agricultural.quantity import get_yield_pot, get_quantity, lvs_veg_types
 
 
@@ -47,7 +45,7 @@
         lm (str): Land management (e.g., 'dry', 'irr').
         yr_idx (int): Number of years post base-year ('YR_CAL_BASE').
 
-    Returns:
+    Returns
         pandas.DataFrame: Costs of the crop as a numpy array, with columns representing different cost types.
 
     Raises:
@@ -154,7 +152,7 @@
         lm (str): Land management (e.g. 'dry', 'irr').
         yr_idx (int): Number of years post base-year ('YR_CAL_BASE').
 
-    Returns:
+    Returns
         pandas.DataFrame: Costs as numpy array, with columns representing different cost types.
 
     Raises:
@@ -213,7 +211,7 @@
         lm (str): Land management (e.g. 'dry', 'irr', 'org').
         yr_idx (int): Number of years post base-year ('YR_CAL_BASE').
 
-    Returns:
+    Returns
         np.array: Production cost <unit: $/cell> of `lu`+`lm` in `yr_idx`.
 
     Raises:
@@ -238,12 +236,12 @@
     """
     Return agricultural c_rj matrix <unit: $/cell> per lu under `lm` in `yr_idx`.
     
-    Parameters:
+    Parameters
         data (DataFrame): The input data containing agricultural land use information.
         lm (str): The land use type.
         yr_idx (int): The index of the year.
     
-    Returns:
+    Returns
         DataFrame: The cost matrix representing the costs per cell for each land use under the given land use type and year index.
     """
     
@@ -257,12 +255,12 @@
     """
     Return agricultural c_mrj matrix <unit: $/cell> as 3D Numpy array.
 
-    Parameters:
+    Parameters
     - data: The input data containing information about land management.
     - yr_idx: The index of the year.
     - aggregate: A boolean value indicating whether to aggregate the cost matrices or not. Default is True.
 
-    Returns:
+    Returns
     - If aggregate is True, returns a 3D Numpy array representing the aggregated cost matrix.
     - If aggregate is False, returns a pandas DataFrame representing the cost matrix.
 
@@ -287,11 +285,11 @@
     Applies the effects of using asparagopsis to the cost data
     for all relevant agricultural land uses.
 
-    Parameters:
+    Parameters
     - data: The data object containing relevant information.
     - yr_idx: The index of the year.
 
-    Returns:
+    Returns
     - new_c_mrj: The updated cost matrix <unit: $/cell>.
 
     This function calculates the cost per cell for each relevant agricultural land use
@@ -326,11 +324,11 @@
     Applies the effects of using precision agriculture to the cost data
     for all relevant agr. land uses.
 
-    Parameters:
+    Parameters
     - data: The data object containing the necessary information.
     - yr_idx: The index of the year to calculate the effects for.
 
-    Returns:
+    Returns
     - new_c_mrj: The updated cost data matrix <unit: $/cell>.
     """
     land_uses = AG_MANAGEMENTS_TO_LAND_USES['Precision Agriculture']
@@ -355,11 +353,11 @@
     Applies the effects of using ecological grazing to the cost data
     for all relevant agr. land uses.
 
-    Parameters:
+    Parameters
     - data: The data object containing the necessary input data.
     - yr_idx: The index of the year for which the effects are calculated.
 
-    Returns:
+    Returns
     - new_c_mrj: The matrix containing the updated cost <unit: $/cell>.
     """
 
@@ -397,10 +395,10 @@
     Applies the effects of using LDS Savanna Burning to the cost data
     for all relevant agr. land uses.
 
-    Parameters:
+    Parameters
     - data: The input data containing relevant information for calculations.
 
-    Returns:
+    Returns
     - new_c_mrj: The modified cost data <unit: $/cell>.
     """
     nlus = len(AG_MANAGEMENTS_TO_LAND_USES["Savanna Burning"])
@@ -426,11 +424,11 @@
     Applies the effects of using AgTech EI to the cost data
     for all relevant agr. land uses.
 
-    Parameters:
+    Parameters
     - data: The data object containing the necessary information.
     - yr_idx: The index of the year.
 
-    Returns:
+    Returns
     - new_c_mrj: The updated cost data <unit: $/cell>.
     """
     land_uses = AG_MANAGEMENTS_TO_LAND_USES['AgTech EI']
@@ -455,11 +453,11 @@
     Applies the effects of using Biochar to the cost data
     for all relevant agr. land uses.
 
-    Parameters:
+    Parameters
     - data: The data object containing the necessary information.
     - yr_idx: The index of the year.
 
-    Returns:
+    Returns
     - new_c_mrj: The updated cost data <unit: $/cell>.
     """
     land_uses = AG_MANAGEMENTS_TO_LAND_USES['Biochar']
@@ -532,7 +530,7 @@
         c_mrj (float): The cost of marginal reduction in emissions.
         yr_idx (int): The index of the year.
 
-    Returns:
+    Returns
         dict: A dictionary containing the cost matrices for different agricultural management practices.
             The keys are the names of the practices and the values are the corresponding cost matrices.
     """
@@ -554,513 +552,4 @@
         'Biochar': biochar_data,
         'Beef - HIR': beef_hir_data,
         'Sheep - HIR': sheep_hir_data,
-    }
-=======
-# Copyright 2025 Bryan, B.A., Williams, N., Archibald, C.L., de Haan, F., Wang, J., 
-# van Schoten, N., Hadjikakou, M., Sanson, J.,  Zyngier, R., Marcos-Martinez, R.,  
-# Navarro, J.,  Gao, L., Aghighi, H., Armstrong, T., Bohl, H., Jaffe, P., Khan, M.S., 
-# Moallemi, E.A., Nazari, A., Pan, X., Steyl, D., and Thiruvady, D.R.
-#
-# This file is part of LUTO2 - Version 2 of the Australian Land-Use Trade-Offs model
-#
-# LUTO2 is free software: you can redistribute it and/or modify it under the
-# terms of the GNU General Public License as published by the Free Software
-# Foundation, either version 3 of the License, or (at your option) any later
-# version.
-#
-# LUTO2 is distributed in the hope that it will be useful, but WITHOUT ANY
-# WARRANTY; without even the implied warranty of MERCHANTABILITY or FITNESS FOR
-# A PARTICULAR PURPOSE. See the GNU General Public License for more details.
-#
-# You should have received a copy of the GNU General Public License along with
-# LUTO2. If not, see <https://www.gnu.org/licenses/>.
-
-
-
-"""
-Pure functions to calculate costs of commodities and alt. land uses.
-"""
-
-
-
-import itertools
-import numpy as np
-import pandas as pd
-
-import luto.settings as settings
-from luto.data import Data
-from luto.economics.agricultural.quantity import get_yield_pot, lvs_veg_types, get_quantity
-from luto.settings import AG_MANAGEMENTS, AG_MANAGEMENTS_TO_LAND_USES
-from luto.economics.agricultural.quantity import get_yield_pot, get_quantity, lvs_veg_types
-
-
-def get_cost_crop(data: Data, lu, lm, yr_idx):
-    """Return crop production cost <unit: $/cell> of `lu`+`lm` in `yr_idx` as np array.
-
-    Args:
-        data (object/module): Data object or module. Assumes fields like in `luto.data`.
-        lu (str): Land use (e.g., 'Winter cereals' or 'Beef - natural land').
-        lm (str): Land management (e.g., 'dry', 'irr').
-        yr_idx (int): Number of years post base-year ('YR_CAL_BASE').
-
-    Returns
-        pandas.DataFrame: Costs of the crop as a numpy array, with columns representing different cost types.
-
-    Raises:
-        KeyError: If the passed `lm` is neither 'dry' nor 'irr'.
-
-    Notes:
-        - If the land-use does not exist in AGEC_CROPS, zeros are returned.
-
-    """
-    
-    # Check if land-use exists in AGEC_CROPS (e.g., dryland Pears/Rice do not occur), if not return zeros
-    if lu not in data.AGEC_CROPS['AC', lm].columns:
-        costs_t = np.zeros((data.NCELLS))
-        # The column name is irrelevant and only used to make the out df the same shape as the rest of crops.
-        return pd.DataFrame(costs_t,
-                            columns=pd.MultiIndex.from_product([[lu], [lm], ['Area cost']]))
-
-    else: # Calculate the total costs 
-        yr_cal = data.YR_CAL_BASE + yr_idx
-        # Variable costs (quantity costs and area costs)        
-        
-        qc_multiplier = 1
-        if lu in data.QC_COST_MULTS.columns:
-            qc_multiplier = data.QC_COST_MULTS.loc[yr_cal, lu]
-        else:
-            print(
-                f"WARNING: Multiplier for {lu} not found in the 'QC_multiplier' sheet of "
-                f"cost_multipliers.xlsx. Defaulting to 1.", flush=True)
-            
-        # Quantity costs (calculated as cost per tonne x tonne per cell x resfactor)
-        costs_q = ( data.AGEC_CROPS['QC', lm, lu] 
-                    * qc_multiplier
-                    * get_quantity(data, lu.upper(), lm, yr_idx))  # lu.upper() only for crops as needs to be in product format in get_quantity().  
-
-        # Area costs.
-        ac_multiplier = 1
-        if lu in data.AC_COST_MULTS.columns:
-            ac_multiplier = data.AC_COST_MULTS.loc[yr_cal, lu]
-        else:
-            print(
-                f"WARNING: Multiplier for {lu} not found in the 'AC_multiplier' sheet of "
-                f"cost_multipliers.xlsx. Defaulting to 1.", flush=True)
-        costs_a = data.AGEC_CROPS['AC', lm, lu] * ac_multiplier
-
-        # Fixed costs
-        flc_multiplier = 1
-        if lu in data.FLC_COST_MULTS.columns:
-            flc_multiplier = data.FLC_COST_MULTS.loc[yr_cal, lu]
-        else:
-            print(
-                f"WARNING: Multiplier for {lu} not found in the 'FLC_multiplier' sheet of "
-                f"cost_multipliers.xlsx. Defaulting to 1.", flush=True)
-            
-        foc_multiplier = 1
-        if lu in data.FOC_COST_MULTS.columns:
-            foc_multiplier = data.FOC_COST_MULTS.loc[yr_cal, lu]
-        else:
-            print(
-                f"WARNING: Multiplier for {lu} not found in the 'FOC_multiplier' sheet of "
-                f"cost_multipliers.xlsx. Defaulting to 1.", flush=True)
-            
-        fdc_multiplier = 1
-        if lu in data.FDC_COST_MULTS.columns:
-            fdc_multiplier = data.FDC_COST_MULTS.loc[yr_cal, lu]
-        else:
-            print(
-                f"WARNING: Multiplier for {lu} not found in the 'FDC_multiplier' sheet of "
-                f"cost_multipliers.xlsx. Defaulting to 1.", flush=True)
-            
-        costs_f = ( data.AGEC_CROPS['FLC', lm, lu] * flc_multiplier    # Fixed labour costs.
-                    + data.AGEC_CROPS['FOC', lm, lu] * foc_multiplier    # Fixed operating costs.
-                    + data.AGEC_CROPS['FDC', lm, lu] * fdc_multiplier )  # Fixed depreciation costs.
-
-        # Water costs as water required in ML per hectare x delivery price per ML.
-        if lm == 'irr':
-            costs_w = (
-                data.AGEC_CROPS['WR', lm, lu] 
-                * data.AGEC_CROPS['WP', lm, lu] 
-                * data.WP_COST_MULTS[yr_cal]
-            )
-        elif lm == 'dry':
-            costs_w = 0
-        else: # Passed lm is neither `dry` nor `irr`.
-            raise KeyError(f"Unknown {lm} land management. Check `lm` key.")
-
-        # Convert to $/cell including resfactor.
-        # Quantity costs which has already been adjusted for REAL_AREA/resfactor via get_quantity
-        costs_a, costs_f, costs_w = costs_a * data.REAL_AREA, costs_f * data.REAL_AREA, costs_w * data.REAL_AREA
-
-        costs_t = np.stack([(costs_a), (costs_f), (costs_w), (costs_q)]).T
-
-
-        # Return costs as numpy array.
-        return pd.DataFrame(costs_t,
-                            columns=pd.MultiIndex.from_product([[lu], [lm], ['Area cost', 'Fixed cost', 'Water cost', 'Quantity cost']]))
-
-
-def get_cost_lvstk(data: Data, lu, lm, yr_idx):
-    """Return lvstk prodution cost <unit: $/cell> of `lu`+`lm` in `yr_idx` as np array.
-
-    Args:
-        data (object/module): Data object or module.
-        lu (str): Land use (e.g. 'Winter cereals' or 'Beef - natural land').
-        lm (str): Land management (e.g. 'dry', 'irr').
-        yr_idx (int): Number of years post base-year ('YR_CAL_BASE').
-
-    Returns
-        pandas.DataFrame: Costs as numpy array, with columns representing different cost types.
-
-    Raises:
-        KeyError: If the passed `lm` is neither 'dry' nor 'irr'.
-
-    """
-    yr_cal = data.YR_CAL_BASE + yr_idx
-
-    # Get livestock and vegetation type.
-    lvstype, vegtype = lvs_veg_types(lu)
-    lvstype_capital = lvstype.capitalize()
-
-    # Get the yield potential, i.e. the total number of head per hectare.
-    yield_pot = get_yield_pot(data, lvstype, vegtype, lm, yr_idx)
-
-    # Variable costs - quantity-dependent costs as costs per head x heads per hectare.
-    costs_q = data.AGEC_LVSTK['QC', lvstype] * yield_pot * data.QC_COST_MULTS.loc[yr_cal, lvstype_capital]
-
-    # Variable costs - area-dependent costs per hectare.
-    costs_a = data.AGEC_LVSTK['AC', lvstype] * data.AC_COST_MULTS.loc[yr_cal, lvstype_capital]
-
-    # Fixed costs
-    costs_f = ( data.AGEC_LVSTK['FOC', lvstype] * data.FOC_COST_MULTS.loc[yr_cal, lvstype_capital]   # Fixed operating costs.
-              + data.AGEC_LVSTK['FLC', lvstype] * data.FLC_COST_MULTS.loc[yr_cal, lvstype_capital]   # Fixed labour costs.
-              + data.AGEC_LVSTK['FDC', lvstype] * data.FDC_COST_MULTS.loc[yr_cal, lvstype_capital] ) # Fixed depreciation costs.
-
-    # Water costs in $/ha calculated as water requirements (ML/head) x heads per hectare x delivery price ($/ML)
-    if lm == 'irr': # Irrigation water if required.
-        WR_IRR = data.AGEC_LVSTK['WR_IRR', lvstype]
-    elif lm == 'dry': # No irrigation water if not required.
-        WR_IRR = 0
-    else: # Passed lm is neither `dry` nor `irr`.
-        raise KeyError(f"Unknown {lm} land management. Check `lm` key.")
-
-    # Water delivery costs equal drinking water plus irrigation water req per head * yield (head/ha)
-    costs_w = (data.AGEC_LVSTK['WR_DRN', lvstype] * settings.LIVESTOCK_DRINKING_WATER + WR_IRR) * yield_pot
-    costs_w *= data.WATER_DELIVERY_PRICE * data.WP_COST_MULTS[yr_cal]  # $/ha
-
-    # Convert costs to $ per cell including resfactor.
-    cost_a, cost_f, cost_w, cost_q = costs_a*data.REAL_AREA, costs_f*data.REAL_AREA,\
-                                     costs_w*data.REAL_AREA, costs_q*data.REAL_AREA
-
-    costs = np.stack([(cost_a), (cost_f), (cost_w), (cost_q)]).T
-
-    # Return costs as numpy array.
-    return  pd.DataFrame(costs,
-                         columns=pd.MultiIndex.from_product([[lu], [lm], ['Area cost', 'Fixed cost', 'Water cost', 'Quantity cost']]))
-
-
-def get_cost(data: Data, lu, lm, yr_idx):
-    """Return production cost <unit: $/cell> of `lu`+`lm` in `yr_idx` as np array.
-
-    Args:
-        data (object/module): Data object or module. Assumes fields like in `luto.data`.
-        lu (str): Land use (e.g. 'Winter cereals').
-        lm (str): Land management (e.g. 'dry', 'irr', 'org').
-        yr_idx (int): Number of years post base-year ('YR_CAL_BASE').
-
-    Returns
-        np.array: Production cost <unit: $/cell> of `lu`+`lm` in `yr_idx`.
-
-    Raises:
-        KeyError: If land use `lu` is not found in `data.LANDUSES`.
-    """
-    # If it is a crop, it is known how to get the costs.
-    if lu in data.LU_CROPS:
-        return get_cost_crop(data, lu, lm, yr_idx)
-
-    elif lu in data.LU_LVSTK:
-        return get_cost_lvstk(data, lu, lm, yr_idx)
-
-    elif lu in data.AGRICULTURAL_LANDUSES:
-        return pd.DataFrame(np.zeros(data.NCELLS),
-                            columns=pd.MultiIndex.from_product([[lu], [lm], ['Area cost']]))
-
-    else:
-        raise KeyError(f"Land use '{lu}' not found in any LANDUSES")
-
-
-def get_cost_matrix(data: Data, lm, yr_idx):
-    """
-    Return agricultural c_rj matrix <unit: $/cell> per lu under `lm` in `yr_idx`.
-    
-    Parameters
-        data (DataFrame): The input data containing agricultural land use information.
-        lm (str): The land use type.
-        yr_idx (int): The index of the year.
-    
-    Returns
-        DataFrame: The cost matrix representing the costs per cell for each land use under the given land use type and year index.
-    """
-    
-    cost = pd.concat([get_cost(data, lu, lm, yr_idx) for lu in data.AGRICULTURAL_LANDUSES], axis=1)
-        
-    # Make sure all NaNs are replaced by zeroes.
-    return cost.fillna(0)
-
-
-def get_cost_matrices(data: Data, yr_idx, aggregate=True):
-    """
-    Return agricultural c_mrj matrix <unit: $/cell> as 3D Numpy array.
-
-    Parameters
-    - data: The input data containing information about land management.
-    - yr_idx: The index of the year.
-    - aggregate: A boolean value indicating whether to aggregate the cost matrices or not. Default is True.
-
-    Returns
-    - If aggregate is True, returns a 3D Numpy array representing the aggregated cost matrix.
-    - If aggregate is False, returns a pandas DataFrame representing the cost matrix.
-
-    Raises:
-    - ValueError: If the value of aggregate is neither True nor False.
-    """
-    
-    # Concatenate the revenue from each land management into a single Multiindex DataFrame.
-    cost_rjms = pd.concat([get_cost_matrix(data, lm, yr_idx) for lm in data.LANDMANS], axis=1)
-    
-    if not aggregate:
-        return cost_rjms
-
-    df_jmr = cost_rjms.T.groupby(level=[0, 1]).sum()
-    arr_jmr = df_jmr.values.reshape(*(list(df_jmr.index.levshape) + [-1]))
-    return np.einsum('jmr->mrj', arr_jmr)
-
-
-
-def get_asparagopsis_effect_c_mrj(data: Data, yr_idx):
-    """
-    Applies the effects of using asparagopsis to the cost data
-    for all relevant agricultural land uses.
-
-    Parameters
-    - data: The data object containing relevant information.
-    - yr_idx: The index of the year.
-
-    Returns
-    - new_c_mrj: The updated cost matrix <unit: $/cell>.
-
-    This function calculates the cost per cell for each relevant agricultural land use
-    when using asparagopsis. It takes into account the yield potential, annual cost per
-    animal, and the real area of the cell. The function returns the updated cost matrix.
-    """
-    land_uses = AG_MANAGEMENTS_TO_LAND_USES["Asparagopsis taxiformis"]
-    yr_cal = data.YR_CAL_BASE + yr_idx
-
-    # Set up the effects matrix
-    new_c_mrj = np.zeros((data.NLMS, data.NCELLS, len(land_uses))).astype(np.float32)
-
-    if not AG_MANAGEMENTS['Asparagopsis taxiformis']:
-        return new_c_mrj
-
-    # Update values in the new matrix
-    for lm in data.LANDMANS:
-        m = 0 if lm == 'dry' else 1
-        for lu_idx, lu in enumerate(land_uses):
-            lvstype, vegtype = lvs_veg_types(lu)
-            yield_pot = get_yield_pot(data, lvstype, vegtype, lm, yr_idx)
-            cost_per_animal = data.ASPARAGOPSIS_DATA[lu].loc[yr_cal, 'Annual Cost Per Animal (A$2010/yr)']
-            cost_per_cell = cost_per_animal * yield_pot * data.REAL_AREA
-
-            new_c_mrj[m, :, lu_idx] = cost_per_cell
-
-    return new_c_mrj
-
-
-def get_precision_agriculture_effect_c_mrj(data: Data, yr_idx):
-    """
-    Applies the effects of using precision agriculture to the cost data
-    for all relevant agr. land uses.
-
-    Parameters
-    - data: The data object containing the necessary information.
-    - yr_idx: The index of the year to calculate the effects for.
-
-    Returns
-    - new_c_mrj: The updated cost data matrix <unit: $/cell>.
-    """
-    land_uses = AG_MANAGEMENTS_TO_LAND_USES['Precision Agriculture']
-    yr_cal = data.YR_CAL_BASE + yr_idx
-
-    # Set up the effects matrix
-    new_c_mrj = np.zeros((data.NLMS, data.NCELLS, len(land_uses))).astype(np.float32)
-
-    if not AG_MANAGEMENTS['Precision Agriculture']:
-        return new_c_mrj
-
-    for m in range(data.NLMS):
-        for lu_idx, lu in enumerate(land_uses):
-            cost_per_ha = data.PRECISION_AGRICULTURE_DATA[lu].loc[yr_cal, 'AnnCost_per_Ha']
-            new_c_mrj[m, :, lu_idx] = cost_per_ha * data.REAL_AREA
-
-    return new_c_mrj
-
-
-def get_ecological_grazing_effect_c_mrj(data: Data, yr_idx):
-    """
-    Applies the effects of using ecological grazing to the cost data
-    for all relevant agr. land uses.
-
-    Parameters
-    - data: The data object containing the necessary input data.
-    - yr_idx: The index of the year for which the effects are calculated.
-
-    Returns
-    - new_c_mrj: The matrix containing the updated cost <unit: $/cell>.
-    """
-
-    land_uses = AG_MANAGEMENTS_TO_LAND_USES['Ecological Grazing']
-    yr_cal = data.YR_CAL_BASE + yr_idx
-
-    # Set up the effects matrix
-    new_c_mrj = np.zeros((data.NLMS, data.NCELLS, len(land_uses))).astype(np.float32)
-    
-    if not AG_MANAGEMENTS['Ecological Grazing']:
-        return new_c_mrj
-
-    for lu_idx, lu in enumerate(land_uses):
-        lvstype, _ = lvs_veg_types(lu)
-
-        # Get effects on operating costs
-        operating_mult = data.ECOLOGICAL_GRAZING_DATA[lu].loc[yr_cal, 'Operating_cost_multiplier']
-        operating_c_effect = data.AGEC_LVSTK['FOC', lvstype] * (operating_mult - 1) * data.REAL_AREA
-
-        # Get effects on labour costs
-        labour_mult = data.ECOLOGICAL_GRAZING_DATA[lu].loc[yr_cal, 'Labour_cost_mulitiplier']
-        labour_c_effect = data.AGEC_LVSTK['FLC', lvstype] * (labour_mult - 1) * data.REAL_AREA
-
-        # Combine for total cost effect
-        total_c_effect = operating_c_effect + labour_c_effect
-
-        for m in range(data.NLMS):
-            new_c_mrj[m, :, lu_idx] = total_c_effect
-
-    return new_c_mrj
-
-
-def get_savanna_burning_effect_c_mrj(data: Data, yr_idx: int):
-    """
-    Applies the effects of using LDS Savanna Burning to the cost data
-    for all relevant agr. land uses.
-
-    Parameters
-    - data: The input data containing relevant information for calculations.
-
-    Returns
-    - new_c_mrj: The modified cost data <unit: $/cell>.
-    """
-    nlus = len(AG_MANAGEMENTS_TO_LAND_USES["Savanna Burning"])
-    new_c_mrj = np.zeros((data.NLMS, data.NCELLS, nlus))
-
-    if not AG_MANAGEMENTS['Savanna Burning']:
-        return new_c_mrj
-
-    sav_burning_effect = (
-        data.SAVBURN_COST_HA
-        * data.SAVBURN_COST_MULTS[data.YR_CAL_BASE + yr_idx]
-        * data.REAL_AREA
-    )
-
-    for m, j in itertools.product(range(data.NLMS), range(nlus)):
-        new_c_mrj[m, :, j] = sav_burning_effect
-
-    return new_c_mrj
-
-
-def get_agtech_ei_effect_c_mrj(data: Data, yr_idx):
-    """
-    Applies the effects of using AgTech EI to the cost data
-    for all relevant agr. land uses.
-
-    Parameters
-    - data: The data object containing the necessary information.
-    - yr_idx: The index of the year.
-
-    Returns
-    - new_c_mrj: The updated cost data <unit: $/cell>.
-    """
-    land_uses = AG_MANAGEMENTS_TO_LAND_USES['AgTech EI']
-    yr_cal = data.YR_CAL_BASE + yr_idx
-
-    # Set up the effects matrix
-    new_c_mrj = np.zeros((data.NLMS, data.NCELLS, len(land_uses))).astype(np.float32)
-
-    if not AG_MANAGEMENTS['AgTech EI']:
-        return new_c_mrj
-
-    for m in range(data.NLMS):
-        for lu_idx, lu in enumerate(land_uses):
-            cost_per_ha = data.AGTECH_EI_DATA[lu].loc[yr_cal, 'AnnCost_per_Ha']
-            new_c_mrj[m, :, lu_idx] = cost_per_ha * data.REAL_AREA
-
-    return new_c_mrj
-
-
-def get_biochar_effect_c_mrj(data: Data, yr_idx: int):
-    """
-    Applies the effects of using Biochar to the cost data
-    for all relevant agr. land uses.
-
-    Parameters
-    - data: The data object containing the necessary information.
-    - yr_idx: The index of the year.
-
-    Returns
-    - new_c_mrj: The updated cost data <unit: $/cell>.
-    """
-    land_uses = AG_MANAGEMENTS_TO_LAND_USES['Biochar']
-    yr_cal = data.YR_CAL_BASE + yr_idx
-
-    # Set up the effects matrix
-    new_c_mrj = np.zeros((data.NLMS, data.NCELLS, len(land_uses))).astype(np.float32)
-
-    if not AG_MANAGEMENTS['Biochar']:
-        return new_c_mrj
-
-    for m in range(data.NLMS):
-        for lu_idx, lu in enumerate(land_uses):
-            cost_per_ha = data.BIOCHAR_DATA[lu].loc[yr_cal, 'AnnCost_per_Ha']
-            new_c_mrj[m, :, lu_idx] = cost_per_ha * data.REAL_AREA
-
-    return new_c_mrj
-
-
-def get_agricultural_management_cost_matrices(data: Data, c_mrj, yr_idx):
-    """
-    Calculate the cost matrices for different agricultural management practices.
-
-    Args:
-        data (dict): The input data for cost calculations.
-        c_mrj (float): The cost of marginal reduction in emissions.
-        yr_idx (int): The index of the year.
-
-    Returns
-        dict: A dictionary containing the cost matrices for different agricultural management practices.
-            The keys are the names of the practices and the values are the corresponding cost matrices.
-    """
-    asparagopsis_data = get_asparagopsis_effect_c_mrj(data, yr_idx) if AG_MANAGEMENTS['Asparagopsis taxiformis'] else 0
-    precision_agriculture_data = get_precision_agriculture_effect_c_mrj(data, yr_idx) if AG_MANAGEMENTS['Precision Agriculture'] else 0
-    eco_grazing_data = get_ecological_grazing_effect_c_mrj(data, yr_idx) if AG_MANAGEMENTS['Ecological Grazing'] else 0
-    sav_burning_data = get_savanna_burning_effect_c_mrj(data, yr_idx) if AG_MANAGEMENTS['Savanna Burning'] else 0
-    agtech_ei_data = get_agtech_ei_effect_c_mrj(data, yr_idx) if AG_MANAGEMENTS['AgTech EI'] else 0
-    biochar_data = get_biochar_effect_c_mrj(data, yr_idx) if AG_MANAGEMENTS['Biochar'] else 0
-
-    return {
-        'Asparagopsis taxiformis': asparagopsis_data,
-        'Precision Agriculture': precision_agriculture_data,
-        'Ecological Grazing': eco_grazing_data,
-        'Savanna Burning': sav_burning_data,
-        'AgTech EI': agtech_ei_data,
-        'Biochar': biochar_data,
-    }
->>>>>>> 27fb1750
+    }
# Copyright 2022 Fjalar J. de Haan and Brett A. Bryan at Deakin University
#
# This file is part of LUTO 2.0.
# 
# LUTO 2.0 is free software: you can redistribute it and/or modify it under the
# terms of the GNU General Public License as published by the Free Software
# Foundation, either version 3 of the License, or (at your option) any later
# version.
# 
# LUTO 2.0 is distributed in the hope that it will be useful, but WITHOUT ANY
# WARRANTY; without even the implied warranty of MERCHANTABILITY or FITNESS FOR
# A PARTICULAR PURPOSE. See the GNU General Public License for more details.
# 
# You should have received a copy of the GNU General Public License along with
# LUTO 2.0. If not, see <https://www.gnu.org/licenses/>. 

"""
Pure functions for calculating the production quantities of agricutlural commodities.
"""

from typing import Dict
import numpy as np
from scipy.interpolate import interp1d

from luto.ag_managements import AG_MANAGEMENTS_TO_LAND_USES
from luto.data import Data, lvs_veg_types


<<<<<<< HEAD
def get_ccimpact(data: Data, lu, lm, yr_idx):
    """Return climate change impact multiplier at (zero-based) year index."""
    
=======
def get_ccimpact(data, lu, lm, yr_idx):
    """
    Return climate change impact multiplier at (zero-based) year index.

    Parameters:
    - data: The data object containing climate change impact data.
    - lu: The land-use for which the climate change impact is calculated.
    - lm: The land-management for which the climate change impact is calculated.
    - yr_idx: The zero-based index of the year for which the climate change impact is calculated.

    Returns:
    - The climate change impact multiplier at the specified year index.
    """

>>>>>>> c537135b
    # Check if land-use exists in CLIMATE_CHANGE_IMPACT (e.g., dryland Pears/Rice do not occur), if not return ones
    if lu not in {t[0] for t in data.CLIMATE_CHANGE_IMPACT[lm].columns}:
        return np.ones((data.NCELLS))

    # Convert year index to calendar year to match the climate impact data which is by calendar year.
    yr_cal = data.YR_CAL_BASE + yr_idx

    # Interpolate climate change damage for lu, lm, and year for each cell using a linear function.
    xs = {t[2] for t in data.CLIMATE_CHANGE_IMPACT.columns}  # Returns set {2020, 2050, 2080}
    xs.add(2010)                                             # Adds the year 2010 and returns set {2010, 2020, 2050, 2080}
    xs = sorted(xs)                                          # Returns list and ensures sorted lowest to highest [2010, 2020, 2050, 2080]
    yys = data.CLIMATE_CHANGE_IMPACT[lm, lu].fillna(1)       # Grabs the column and replaces NaNs with ones to avoid issues with calculating water use limits
    yys.insert(0, '2010', 1)                                 # Insert a new column for 2010 with value of 1 to ensure no climate change impact at 2010
    yys = yys.astype(np.float32)

    # Create linear function f and interpolate climate change impact
    f = interp1d(xs, yys, kind='linear', fill_value='extrapolate')
    return f(yr_cal)


<<<<<<< HEAD
def get_yield_pot( data: Data    # Data object.
                 , lvstype       # Livestock type (one of 'BEEF', 'SHEEP' or 'DAIRY')
                 , vegtype       # Vegetation type (one of 'natural land' or 'modified land')
                 , lm            # Land-management type.
                 , yr_idx        # Number of years post 2010
                 ):
    """Return the yield potential (head/ha) for livestock by land cover type."""
=======
def lvs_veg_types(lu):
    """Return livestock and vegetation types of the livestock land-use `lu`.

    Args:
        lu (str): The livestock land-use.

    Returns:
        tuple: A tuple containing the livestock type and vegetation type.

    Raises:
        KeyError: If the livestock type or vegetation type cannot be identified.

    """

    # Determine type of livestock.
    if 'beef' in lu.lower():
        lvstype = 'BEEF'
    elif 'sheep' in lu.lower():
        lvstype = 'SHEEP'
    elif 'dairy' in lu.lower():
        lvstype = 'DAIRY'
    else:
        raise KeyError(f"Livestock type '{lu}' not identified.")

    # Determine type of vegetation.
    if 'natural' in lu.lower():
        vegtype = 'natural land'
    elif 'modified' in lu.lower():
        vegtype = 'modified land'
    else:
        raise KeyError(f"Vegetation type '{lu}' not identified.")

    return lvstype, vegtype


def get_yield_pot(data, lvstype, vegtype, lm, yr_idx):
    """
    Return the yield potential <unit: head/ha> for livestock by land cover type.

    Parameters:
    - data: Data object or module.
    - lvstype: Livestock type (one of 'BEEF', 'SHEEP' or 'DAIRY').
    - vegtype: Vegetation type (one of 'natural land' or 'modified land').
    - lm: Land-management type.
    - yr_idx: Number of years post 2010.

    Returns:
    - yield_pot: The yield potential <unit: head/ha>.
    """
>>>>>>> c537135b

    # Factors varying as a function of `lvstype`.
    dse_per_head = {'BEEF': 8, 'SHEEP': 1.5, 'DAIRY': 17}
    grassfed_factor = {'BEEF': 0.85, 'SHEEP': 0.85, 'DAIRY': 0.65}
    denominator = (365 * dse_per_head[lvstype] * grassfed_factor[lvstype])

    # Base potential.
    yield_pot = data.FEED_REQ * data.PASTURE_KG_DM_HA / denominator

    # Multiply potential by appropriate SAFE_PUR (safe pasture utilisation rate).
    if vegtype == 'natural land':
        yield_pot *= data.SAFE_PUR_NATL
    elif vegtype == 'modified land':
        yield_pot *= data.SAFE_PUR_MODL
    else:
        raise KeyError(f"Land cover type '{vegtype}' not identified.")

    # Multiply livestock yield potential by appropriate irrigation factor (i.e., 2).
    if lm == 'irr':
        yield_pot *= 2

    # Apply climate change yield impact multiplier. Essentially changes the number of head per hectare by a multiplier i.e., 1.2 = a 20% increase.
    lu = f'{lvstype.capitalize()} - {vegtype}'
    yield_pot *= get_ccimpact(data, lu, lm, yr_idx)

    # Here we can add a productivity multiplier for sustainable intensification to increase pasture growth and yield potential (i.e., head/ha)
    # yield_pot *= yield_mult  ***Still to do***

    return yield_pot


<<<<<<< HEAD
def get_quantity_lvstk( data: Data   # Data object.
                      , pr           # Livestock + product like 'SHEEP - MODIFIED LAND WOOL').
                      , lm           # Land management.
                      , yr_idx       # Number of years post base-year ('YR_CAL_BASE').
                      ):
    """Return livestock yield of `pr`+`lm` in `yr_idx` as 1D Numpy array...
    
    `data`: data object/module -- assumes fields like in `luto.data`.
    `pr`: product (like 'wool from nveg grazing sheep').
    `lm`: land management (e.g. 'dry', 'irr', 'org').
    `yr_idx`: number of years from base year, counting from zero.
    
    ...in the following units:
    
    BEEF and SHEEP meat (1) and live exports (3) in tonnes of meat per cell,
    SHEEP wool (2) in tonnes per cell,
    DAIRY (1) in kilolitres milk per cell.
=======
def get_quantity_lvstk(data, pr, lm, yr_idx):
    """Return livestock yield of `pr`+`lm` in `yr_idx` as 1D Numpy array.

    Args:
        data (object/module): Data object or module.
        pr (str): Livestock + product like 'SHEEP - MODIFIED LAND WOOL'.
        lm (str): Land management.
        yr_idx (int): Number of years post base-year ('YR_CAL_BASE').

    Returns:
        numpy.ndarray: Livestock yield of `pr`+`lm` in `yr_idx` as 1D Numpy array.

    Units:
        - <unit: t/cell> BEEF and SHEEP meat (1) and live exports (3).
        - <unit: t/cell> SHEEP wool (2).
        - <unit: kilolitres/cell> DAIRY (1).
>>>>>>> c537135b
    """

    # Get livestock and land cover type.
    lvstype, vegtype = lvs_veg_types(pr)

    # Get the yield potential.
    yield_pot = get_yield_pot(data, lvstype, vegtype, lm, yr_idx)

    # Determine base quantity case-by-case.

    # Beef yields just beef (1) and live exports (3) (both in tonnes of meat per ha).
    if lvstype == 'BEEF': # (F1 * Q1) or (F3 * Q3).
        if 'MEAT' in pr:
            quantity = ( data.AGEC_LVSTK['F1', lvstype]
                       * data.AGEC_LVSTK['Q1', lvstype] )
        elif 'LEXP' in pr:
            quantity = ( data.AGEC_LVSTK['F3', lvstype]
                       * data.AGEC_LVSTK['Q3', lvstype] )
        else:
            raise KeyError(f"Unknown {lvstype} product. Check `pr` key.")

    elif lvstype == 'SHEEP': # (F1 * Q1), (F2 * Q2), (F3 * Q3).
        if 'MEAT' in pr:
            quantity = ( data.AGEC_LVSTK['F1', lvstype]
                       * data.AGEC_LVSTK['Q1', lvstype] )
        elif 'WOOL' in pr:
            quantity = ( data.AGEC_LVSTK['F2', lvstype]
                       * data.AGEC_LVSTK['Q2', lvstype] )
        elif 'LEXP' in pr:
            quantity = ( data.AGEC_LVSTK['F3', lvstype]
                       * data.AGEC_LVSTK['Q3', lvstype] )
        else:
            raise KeyError(f"Unknown {lvstype} product. Check `pr` key.")

    elif lvstype == 'DAIRY': # (F1 * Q1).
        if 'DAIRY' in pr: 
            quantity = ( data.AGEC_LVSTK['F1', lvstype]
                       * data.AGEC_LVSTK['Q1', lvstype] 
                       / 1000 ) # Convert to KL
        else:
            raise KeyError(f"Unknown {lvstype} product. Check `pr` key.")

    else:
        raise KeyError(f"Livestock type '{lvstype}' not identified.")

    # Quantity is base quantity times the yield potential. yield_pot includes climate change impacts.
    quantity *= yield_pot

    # Convert quantities in tonnes/ha to tonnes/cell including real_area and resfactor.
    quantity *= data.REAL_AREA

    return quantity


<<<<<<< HEAD
def get_quantity_crop( data: Data   # Data object.
                     , pr           # Product -- equivalent to land use for crops.
                     , lm           # Land management.
                     , yr_idx       # Number of years post base-year ('YR_CAL_BASE').
                     ):
    """Return crop yield (tonne/cell) of `pr`+`lm` in `yr_idx` as 1D Numpy array.
=======
def get_quantity_crop(data, pr, lm, yr_idx):
    """Return crop yield <unit: t/cell> of `pr`+`lm` in `yr_idx` as 1D Numpy array.

    Args:
        data (object/module): Data object or module.
        pr (str): Product -- equivalent to land use for crops.
        lm (str): Land management.
        yr_idx (int): Number of years post base-year ('YR_CAL_BASE').

    Returns:
        numpy.ndarray: 1D Numpy array containing crop yield <unit: t/cell>.

    Raises:
        None.
>>>>>>> c537135b

    Notes:
        - `data` assumes fields like in `luto.data`.
        - `pr` is the product equivalent to land use for crops (e.g., 'winterCereals').
        - `lm` is the land management (e.g., 'dry', 'irr').
        - `yr_idx` is the number of years from the base year, counting from zero.
    """
    
    # Check if land-use exists in AGEC_CROPS (e.g., dryland Pears/Rice do not occur), if not return zeros
    if pr not in data.AGEC_CROPS['Yield', lm].columns:
        quantity = np.zeros((data.NCELLS))
        
    else: # Calculate the quantities
        
        # Get the raw quantities in tonnes/ha from data.
        quantity = data.AGEC_CROPS['Yield', lm, pr].copy().to_numpy()
        
        # Apply climate change yield impact multiplier. Takes land use (lu) as input rather than product (pr) but lu == pr for crops
        quantity *= get_ccimpact(data, pr, lm, yr_idx)
    
        # Convert to tonnes per cell including real_area and resfactor.
        quantity *= data.REAL_AREA 

    return quantity


<<<<<<< HEAD
def get_quantity( data: Data   # Data object.
                , pr           # Product produced.
                , lm           # Land management.
                , yr_idx       # Number of years post base-year ('YR_CAL_BASE').
                ):
    """Return yield in tonne/cell of `pr`+`lm` in `yr_idx` as 1D Numpy array.
=======
def get_quantity(data, pr, lm, yr_idx):
    """Return yield <unit: t/cell> of `pr`+`lm` in `yr_idx` as 1D Numpy array.
>>>>>>> c537135b

    Args:
        data (object/module): Data object or module.
        pr (str): Product produced.
        lm (str): Land management.
        yr_idx (int): Number of years post base-year ('YR_CAL_BASE').

    Returns:
        numpy.ndarray: 1D Numpy array representing the yield <unit: t/cell>.

    Raises:
        KeyError: If the land use `pr` is not found in the data.

    Notes:
        - Assumes fields like in `luto.data`.
        - If it is a crop, it is known how to get the quantities.
        - Apply productivity increase multiplier by product. Essentially, this is a total factor productivity increase.
    """
    # If it is a crop, it is known how to get the quantities.
    if pr in data.PR_CROPS:
        q = get_quantity_crop(data, pr.capitalize(), lm, yr_idx)

    elif pr in data.PR_LVSTK:
        q = get_quantity_lvstk(data, pr, lm, yr_idx)

    else:
        raise KeyError(f"Land use '{pr}' not found in data.")

    # Apply productivity increase multiplier by product. Essentially, this is a total factor productivity increase.
    q *= data.BAU_PROD_INCR[lm, pr][yr_idx]

    return q


<<<<<<< HEAD
def get_quantity_matrix(data: Data, lm, yr_idx):
    """Return q_rp matrix of quantities per cell per pr as 2D Numpy array."""
=======
def get_quantity_matrix(data, lm, yr_idx):
    """
    Return q_rp matrix of quantities per cell per product as 2D Numpy array.

    Parameters:
    - data: The data object containing information about cells and products.
    - lm: The lm object representing the land management.
    - yr_idx: The index of the year.

    Returns:
    - q_rp: A 2D Numpy array representing the quantities per cell per product.
    """

>>>>>>> c537135b
    q_rp = np.zeros((data.NCELLS, len(data.PRODUCTS)))
    for j, pr in enumerate(data.PRODUCTS):
        q_rp[:, j] = get_quantity(data, pr, lm, yr_idx)

    # Make sure all NaNs are replaced by zeroes.
    return np.nan_to_num(q_rp)


def get_quantity_matrices(data, yr_idx):
    """
    Return q_mrp matrix of quantities per cell as 3D Numpy array.

    Parameters:
    - data: The input data containing information about quantities.
    - yr_idx: The index of the year.

    Returns:
    - q_mrp: A 3D Numpy array representing the matrix of quantities per cell.
    """
    return np.stack(tuple( get_quantity_matrix(data, lm, yr_idx)
                           for lm in data.LANDMANS ))


def get_asparagopsis_effect_q_mrp(data: Data, q_mrp, yr_idx):
    """
    Applies the effects of using asparagopsis to the quantity data
    for all relevant agr. land uses.

    Parameters:
    - data: The data object containing relevant information.
    - q_mrp: The quantity data for all land uses and products.
    - yr_idx: The index of the year.

    Returns:
    - new_q_mrp: The updated quantity data after applying the effects of using asparagopsis.
    """
    land_uses = AG_MANAGEMENTS_TO_LAND_USES["Asparagopsis taxiformis"]
    lu_codes = [data.DESC2AGLU[lu] for lu in land_uses]
    yr_cal = data.YR_CAL_BASE + yr_idx

    # Set up the effects matrix
    new_q_mrp = np.zeros((data.NLMS, data.NCELLS, data.NPRS)).astype(np.float32)

    # Update values in the new matrix using the correct multiplier for each LU
    for lu, j in zip(land_uses, lu_codes):
        multiplier = data.ASPARAGOPSIS_DATA[lu].loc[yr_cal, 'Productivity']
        if multiplier != 1:
            # Apply to all products associated with land use
            for p in range(data.NPRS):
                if data.LU2PR[p, j]:
                    # The effect is: effect value = old value * multiplier - old value
                    # E.g. a multiplier of .95 means a 5% reduction in quantity produced
                    new_q_mrp[:, :, p] = q_mrp[:, :, p] * (multiplier - 1)

    return new_q_mrp


def get_precision_agriculture_effect_q_mrp(data: Data, q_mrp, yr_idx):
    """
    Applies the effects of using precision agriculture to the quantity data
    for all relevant agricultural land uses.

    Parameters:
    - data: The data object containing relevant information.
    - q_mrp: The quantity data for all land uses.
    - yr_idx: The index of the year.

    Returns:
    - new_q_mrp: The updated quantity data after applying precision agriculture effects.
    """
    land_uses = AG_MANAGEMENTS_TO_LAND_USES['Precision Agriculture']
    lu_codes = [data.DESC2AGLU[lu] for lu in land_uses]
    yr_cal = data.YR_CAL_BASE + yr_idx

    # Set up the effects matrix
    new_q_mrp = np.zeros((data.NLMS, data.NCELLS, data.NPRS)).astype(np.float32)

    # Update values in the new matrix    
    for lu, j in zip(land_uses, lu_codes):
        multiplier = data.PRECISION_AGRICULTURE_DATA[lu].loc[yr_cal, 'Productivity']
        if multiplier != 1:
            # Apply to all products associated with land use
            for p in range(data.NPRS):
                if data.LU2PR[p, j]:
                    new_q_mrp[:, :, p] = q_mrp[:, :, p] * (multiplier - 1)

    return new_q_mrp


def get_ecological_grazing_effect_q_mrp(data: Data, q_mrp, yr_idx):
    """
    Applies the effects of using ecological grazing to the quantity data
    for all relevant agricultural land uses.

    Parameters:
    - data: The data object containing relevant information.
    - q_mrp: The quantity data to be updated.
    - yr_idx: The index of the year to be used for calculations.

    Returns:
    - new_q_mrp: The updated quantity data after applying ecological grazing effects.
    """
    land_uses = AG_MANAGEMENTS_TO_LAND_USES['Ecological Grazing']
    lu_codes = [data.DESC2AGLU[lu] for lu in land_uses]
    yr_cal = data.YR_CAL_BASE + yr_idx

    # Set up the effects matrix
    new_q_mrp = np.zeros((data.NLMS, data.NCELLS, data.NPRS)).astype(np.float32)

    # Update values in the new matrix    
    for lu, j in zip(land_uses, lu_codes):
        multiplier = data.ECOLOGICAL_GRAZING_DATA[lu].loc[yr_cal, 'Productivity']
        if multiplier != 1:
            # Apply to all products associated with land use
            for p in range(data.NPRS):
                if data.LU2PR[p, j]:
                    new_q_mrp[:, :, p] = q_mrp[:, :, p] * (multiplier - 1)

    return new_q_mrp


def get_savanna_burning_effect_q_mrp(data):
    """
    Applies the effects of using EDS savanna burning to the quantity data
    for all relevant agr. land uses.

    Since EDSSB has no effect on quantity produced, return an array of zeros.

    Parameters:
    - data: The input data object containing information about the model

    Returns:
    - An array of zeros with shape (NLMS, NCELLS, NPRS)
    """
    return np.zeros((data.NLMS, data.NCELLS, data.NPRS))


def get_agtech_ei_effect_q_mrp(data, q_mrp, yr_idx):
    """
    Applies the effects of using AgTech EI to the quantity data
    for all relevant agr. land uses.

    Parameters:
    - data: The data object containing relevant information.
    - q_mrp: The quantity data to be updated.
    - yr_idx: The index of the year.

    Returns:
    - new_q_mrp: The updated quantity data
    """
    land_uses = AG_MANAGEMENTS_TO_LAND_USES['AgTech EI']
    lu_codes = [data.DESC2AGLU[lu] for lu in land_uses]
    yr_cal = data.YR_CAL_BASE + yr_idx

    # Set up the effects matrix
    new_q_mrp = np.zeros((data.NLMS, data.NCELLS, data.NPRS)).astype(np.float32)

    # Update values in the new matrix    
    for lu, j in zip(land_uses, lu_codes):
        multiplier = data.AGTECH_EI_DATA[lu].loc[yr_cal, 'Productivity']
        if multiplier != 1:
            # Apply to all products associated with land use
            for p in range(data.NPRS):
                if data.LU2PR[p, j]:
                    new_q_mrp[:, :, p] = q_mrp[:, :, p] * (multiplier - 1)

    return new_q_mrp


<<<<<<< HEAD
def get_agricultural_management_quantity_matrices(data: Data, q_mrp, yr_idx) -> Dict[str, np.ndarray]:
=======
def get_agricultural_management_quantity_matrices(data, q_mrp, yr_idx) -> Dict[str, np.ndarray]:
    """
    Calculates the quantity matrices for different agricultural management practices.

    Args:
        data: The input data for the calculations.
        q_mrp: The 3D matix coresponding to water-supply, cell, and product.
        yr_idx: The 0-based year index.

    Returns:
        A dictionary containing the quantity matrices for different agricultural management practices.
        The keys of the dictionary represent the names of the practices, and the values are the corresponding quantity matrices.
    """
>>>>>>> c537135b
    asparagopsis_data = get_asparagopsis_effect_q_mrp(data, q_mrp, yr_idx)
    precision_agriculture_data = get_precision_agriculture_effect_q_mrp(data, q_mrp, yr_idx)
    eco_grazing_data = get_ecological_grazing_effect_q_mrp(data, q_mrp, yr_idx)
    sav_burning_data = get_savanna_burning_effect_q_mrp(data)
    agtech_ei_data = get_agtech_ei_effect_q_mrp(data, q_mrp, yr_idx)

    return {
        'Asparagopsis taxiformis': asparagopsis_data,
        'Precision Agriculture': precision_agriculture_data,
        'Ecological Grazing': eco_grazing_data,
        'Savanna Burning': sav_burning_data,
        'AgTech EI': agtech_ei_data,
    }<|MERGE_RESOLUTION|>--- conflicted
+++ resolved
@@ -26,12 +26,7 @@
 from luto.data import Data, lvs_veg_types
 
 
-<<<<<<< HEAD
 def get_ccimpact(data: Data, lu, lm, yr_idx):
-    """Return climate change impact multiplier at (zero-based) year index."""
-    
-=======
-def get_ccimpact(data, lu, lm, yr_idx):
     """
     Return climate change impact multiplier at (zero-based) year index.
 
@@ -45,7 +40,6 @@
     - The climate change impact multiplier at the specified year index.
     """
 
->>>>>>> c537135b
     # Check if land-use exists in CLIMATE_CHANGE_IMPACT (e.g., dryland Pears/Rice do not occur), if not return ones
     if lu not in {t[0] for t in data.CLIMATE_CHANGE_IMPACT[lm].columns}:
         return np.ones((data.NCELLS))
@@ -66,50 +60,6 @@
     return f(yr_cal)
 
 
-<<<<<<< HEAD
-def get_yield_pot( data: Data    # Data object.
-                 , lvstype       # Livestock type (one of 'BEEF', 'SHEEP' or 'DAIRY')
-                 , vegtype       # Vegetation type (one of 'natural land' or 'modified land')
-                 , lm            # Land-management type.
-                 , yr_idx        # Number of years post 2010
-                 ):
-    """Return the yield potential (head/ha) for livestock by land cover type."""
-=======
-def lvs_veg_types(lu):
-    """Return livestock and vegetation types of the livestock land-use `lu`.
-
-    Args:
-        lu (str): The livestock land-use.
-
-    Returns:
-        tuple: A tuple containing the livestock type and vegetation type.
-
-    Raises:
-        KeyError: If the livestock type or vegetation type cannot be identified.
-
-    """
-
-    # Determine type of livestock.
-    if 'beef' in lu.lower():
-        lvstype = 'BEEF'
-    elif 'sheep' in lu.lower():
-        lvstype = 'SHEEP'
-    elif 'dairy' in lu.lower():
-        lvstype = 'DAIRY'
-    else:
-        raise KeyError(f"Livestock type '{lu}' not identified.")
-
-    # Determine type of vegetation.
-    if 'natural' in lu.lower():
-        vegtype = 'natural land'
-    elif 'modified' in lu.lower():
-        vegtype = 'modified land'
-    else:
-        raise KeyError(f"Vegetation type '{lu}' not identified.")
-
-    return lvstype, vegtype
-
-
 def get_yield_pot(data, lvstype, vegtype, lm, yr_idx):
     """
     Return the yield potential <unit: head/ha> for livestock by land cover type.
@@ -124,7 +74,6 @@
     Returns:
     - yield_pot: The yield potential <unit: head/ha>.
     """
->>>>>>> c537135b
 
     # Factors varying as a function of `lvstype`.
     dse_per_head = {'BEEF': 8, 'SHEEP': 1.5, 'DAIRY': 17}
@@ -156,26 +105,7 @@
     return yield_pot
 
 
-<<<<<<< HEAD
-def get_quantity_lvstk( data: Data   # Data object.
-                      , pr           # Livestock + product like 'SHEEP - MODIFIED LAND WOOL').
-                      , lm           # Land management.
-                      , yr_idx       # Number of years post base-year ('YR_CAL_BASE').
-                      ):
-    """Return livestock yield of `pr`+`lm` in `yr_idx` as 1D Numpy array...
-    
-    `data`: data object/module -- assumes fields like in `luto.data`.
-    `pr`: product (like 'wool from nveg grazing sheep').
-    `lm`: land management (e.g. 'dry', 'irr', 'org').
-    `yr_idx`: number of years from base year, counting from zero.
-    
-    ...in the following units:
-    
-    BEEF and SHEEP meat (1) and live exports (3) in tonnes of meat per cell,
-    SHEEP wool (2) in tonnes per cell,
-    DAIRY (1) in kilolitres milk per cell.
-=======
-def get_quantity_lvstk(data, pr, lm, yr_idx):
+def get_quantity_lvstk(data: Data, pr, lm, yr_idx):
     """Return livestock yield of `pr`+`lm` in `yr_idx` as 1D Numpy array.
 
     Args:
@@ -191,7 +121,6 @@
         - <unit: t/cell> BEEF and SHEEP meat (1) and live exports (3).
         - <unit: t/cell> SHEEP wool (2).
         - <unit: kilolitres/cell> DAIRY (1).
->>>>>>> c537135b
     """
 
     # Get livestock and land cover type.
@@ -246,15 +175,7 @@
     return quantity
 
 
-<<<<<<< HEAD
-def get_quantity_crop( data: Data   # Data object.
-                     , pr           # Product -- equivalent to land use for crops.
-                     , lm           # Land management.
-                     , yr_idx       # Number of years post base-year ('YR_CAL_BASE').
-                     ):
-    """Return crop yield (tonne/cell) of `pr`+`lm` in `yr_idx` as 1D Numpy array.
-=======
-def get_quantity_crop(data, pr, lm, yr_idx):
+def get_quantity_crop(data: Data, pr, lm, yr_idx):
     """Return crop yield <unit: t/cell> of `pr`+`lm` in `yr_idx` as 1D Numpy array.
 
     Args:
@@ -268,7 +189,6 @@
 
     Raises:
         None.
->>>>>>> c537135b
 
     Notes:
         - `data` assumes fields like in `luto.data`.
@@ -295,17 +215,8 @@
     return quantity
 
 
-<<<<<<< HEAD
-def get_quantity( data: Data   # Data object.
-                , pr           # Product produced.
-                , lm           # Land management.
-                , yr_idx       # Number of years post base-year ('YR_CAL_BASE').
-                ):
-    """Return yield in tonne/cell of `pr`+`lm` in `yr_idx` as 1D Numpy array.
-=======
-def get_quantity(data, pr, lm, yr_idx):
+def get_quantity(data: Data, pr, lm, yr_idx):
     """Return yield <unit: t/cell> of `pr`+`lm` in `yr_idx` as 1D Numpy array.
->>>>>>> c537135b
 
     Args:
         data (object/module): Data object or module.
@@ -340,11 +251,7 @@
     return q
 
 
-<<<<<<< HEAD
 def get_quantity_matrix(data: Data, lm, yr_idx):
-    """Return q_rp matrix of quantities per cell per pr as 2D Numpy array."""
-=======
-def get_quantity_matrix(data, lm, yr_idx):
     """
     Return q_rp matrix of quantities per cell per product as 2D Numpy array.
 
@@ -357,7 +264,6 @@
     - q_rp: A 2D Numpy array representing the quantities per cell per product.
     """
 
->>>>>>> c537135b
     q_rp = np.zeros((data.NCELLS, len(data.PRODUCTS)))
     for j, pr in enumerate(data.PRODUCTS):
         q_rp[:, j] = get_quantity(data, pr, lm, yr_idx)
@@ -527,10 +433,7 @@
     return new_q_mrp
 
 
-<<<<<<< HEAD
 def get_agricultural_management_quantity_matrices(data: Data, q_mrp, yr_idx) -> Dict[str, np.ndarray]:
-=======
-def get_agricultural_management_quantity_matrices(data, q_mrp, yr_idx) -> Dict[str, np.ndarray]:
     """
     Calculates the quantity matrices for different agricultural management practices.
 
@@ -543,7 +446,6 @@
         A dictionary containing the quantity matrices for different agricultural management practices.
         The keys of the dictionary represent the names of the practices, and the values are the corresponding quantity matrices.
     """
->>>>>>> c537135b
     asparagopsis_data = get_asparagopsis_effect_q_mrp(data, q_mrp, yr_idx)
     precision_agriculture_data = get_precision_agriculture_effect_q_mrp(data, q_mrp, yr_idx)
     eco_grazing_data = get_ecological_grazing_effect_q_mrp(data, q_mrp, yr_idx)

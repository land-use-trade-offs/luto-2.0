# Copyright 2023 Brett A. Bryan at Deakin University
#
# This file is part of LUTO 2.0.
#
# LUTO 2.0 is free software: you can redistribute it and/or modify it under the
# terms of the GNU General Public License as published by the Free Software
# Foundation, either version 3 of the License, or (at your option) any later
# version.
#
# LUTO 2.0 is distributed in the hope that it will be useful, but WITHOUT ANY
# WARRANTY; without even the implied warranty of MERCHANTABILITY or FITNESS FOR
# A PARTICULAR PURPOSE. See the GNU General Public License for more details.
#
# You should have received a copy of the GNU General Public License along with
# LUTO 2.0. If not, see <https://www.gnu.org/licenses/>.

"""
Pure functions to calculate greenhouse gas emissions by lm, lu.
"""


import itertools
import numpy as np
import pandas as pd
<<<<<<< HEAD

from luto.data import Data, lvs_veg_types
from luto.economics.agricultural.quantity import get_yield_pot
=======
>>>>>>> c537135b
import luto.tools as tools

from typing import Dict
from luto.economics.agricultural.quantity import get_yield_pot, lvs_veg_types
from luto.ag_managements import AG_MANAGEMENTS_TO_LAND_USES

<<<<<<< HEAD
def get_ghg_crop( data: Data     # Data object.
                , lu             # Land use.
                , lm             # Land management.
                , yr_idx         # Number of years post base-year ('YR_CAL_BASE').
                , aggregate):    # sums up all CO2 (True) or export GHG seperatly
    """Return crop GHG emissions [tCO2e/cell] of `lu`+`lm` in `yr_idx` 
            as (np array|pd.DataFrame) depending on aggregate (True|False).
=======
>>>>>>> c537135b

def get_ghg_crop(data, lu, lm, yr_idx, aggregate):
    """Return crop GHG emissions <unit: t/cell>  of `lu`+`lm` in `yr_idx` 
    as (np array|pd.DataFrame) depending on aggregate (True|False).

    Args:
        data (object/module): Data object or module. Assumes fields like in `luto.data`.
        lu (str): Land use (e.g. 'Winter cereals' or 'Beef - natural land').
        lm (str): Land management (e.g. 'dry', 'irr').
        yr_idx (int): Number of years from base year, counting from zero.
        aggregate (bool): True -> return GHG emission as np.array, False -> return GHG emission as pd.DataFrame.

    Returns:
        np.array or pd.DataFrame: Crop GHG emissions <unit: t/cell>  of `lu`+`lm` in `yr_idx`.

    Crop GHG emissions include:
        - 'CO2E_KG_HA_CHEM_APPL'
        - 'CO2E_KG_HA_CROP_MGT'
        - 'CO2E_KG_HA_CULTIV'
        - 'CO2E_KG_HA_FERT_PROD'
        - 'CO2E_KG_HA_HARVEST'
        - 'CO2E_KG_HA_IRRIG'
        - 'CO2E_KG_HA_PEST_PROD'
        - 'CO2E_KG_HA_SOIL'
        - 'CO2E_KG_HA_SOWING'
    """
    
    # Process GHG_crop only if the land-use (lu) and land management (lm) combination exists (e.g., dryland Pears/Rice do not occur)
    if lu in data.AGGHG_CROPS['CO2E_KG_HA_CHEM_APPL', lm].columns:

        # Get the data column {ghg_rs: r -> each pixel,  s -> each GHG source}
        ghg_rs = data.AGGHG_CROPS.loc[:, (slice(None), lm, lu)]

        # Convert kg CO2e per ha to tonnes. 
        ghg_rs /= 1000

        # Convert tonnes CO2 per ha to tonnes CO2 per cell including resfactor
        ghg_rs *= data.REAL_AREA[:, np.newaxis]

        # Convert to MultiIndex with levels [source, lm, lu]
        ghg_rs.columns = pd.MultiIndex.from_tuples([[col[0], lm, lu] for col in ghg_rs.columns])

        # Reset the dataframe index
        ghg_rs.reset_index(drop=True, inplace=True)

        # Return greenhouse gas emissions by individual source or summed over all sources (default)
        return ghg_rs if aggregate == False else ghg_rs.sum(axis=1).values



def get_ghg_lvstk( data: Data  # Data object.
                 , lu          # Land use.
                 , lm          # Land management.
                 , yr_idx      # Number of years post base-year ('YR_CAL_BASE').
                 , aggregate): # GHG calculated as a total (for the solver) or by individual source (for writing outputs)
    """Return livestock GHG emissions <unit: t/cell>  of `lu`+`lm` in `yr_idx`
            as (np array|pd.DataFrame) depending on aggregate (True|False).

    `data`: data object/module -- assumes fields like in `luto.data`.
    `lu`: land use (e.g. 'Winter cereals' or 'Beef - natural land').
    `lm`: land management (e.g. 'dry', 'irr').
    `yr_idx`: number of years from base year, counting from zero.
    `aggregate`: True -> return GHG emission as np.array 
                 False -> return GHG emission as pd.DataFrame.
    
    Livestock GHG emissions include:    
                  'CO2E_KG_HEAD_DUNG_URINE',
                  'CO2E_KG_HEAD_ELEC',
                  'CO2E_KG_HEAD_ENTERIC',
                  'CO2E_KG_HEAD_FODDER',
                  'CO2E_KG_HEAD_FUEL',
                  'CO2E_KG_HEAD_IND_LEACH_RUNOFF',
                  'CO2E_KG_HEAD_MANURE_MGT',
                  'CO2E_KG_HEAD_SEED',
    """
    
    lvstype, vegtype = lvs_veg_types(lu)

    # Get the yield potential, i.e. the total number of livestock head per hectare.
    yield_pot = get_yield_pot(data, lvstype, vegtype, lm, yr_idx)

    # Get GHG emissions by source in kg CO2e per head of livestock. 
    # Note: ghg_rs (r -> each cell, s -> each GHG source)
    ghg_raw = data.AGGHG_LVSTK.loc[:, (lvstype, slice(None)) ]

    # Get the names for each GHG source
    ghg_name_s = [ i[1] for i in ghg_raw.columns ]

    # Calculate the GHG emissions (kgCO2/head * head/ha = kgCO/ha)
    ghg_rs = ghg_raw * yield_pot[:,np.newaxis]


    # Add pasture irrigation emissions.
    if lm == 'irr':
        ghg_lvstk_irr = data.AGGHG_IRRPAST
        ghg_lvstk_irr_cols = [i for i in ghg_lvstk_irr.columns if 'CO2E' in i]
        
        ghg_rs = pd.concat([ghg_rs, ghg_lvstk_irr[ghg_lvstk_irr_cols]], axis = 1)
        ghg_name_s += ghg_lvstk_irr_cols
        

    # Convert to tonnes of CO2e per ha. 
    ghg_rs = ghg_rs / 1000

    # Convert to tonnes CO2e per cell including resfactor
    ghg_rs *= data.REAL_AREA[:, np.newaxis]

    # Convert to MultiIndex with levels [source, lm, lu]
    ghg_rs = pd.DataFrame(ghg_rs)
    ghg_rs.columns = pd.MultiIndex.from_tuples( [(ghg, lm, lu) for ghg in ghg_name_s ])

    # Reset dataframe index
    ghg_rs.reset_index(drop = True, inplace = True)
    
    # Return the full dataframe if Aggregate == False otherwise return the sum over all GHG sources
    return ghg_rs if aggregate == False else ghg_rs.sum(axis = 1).values
       


<<<<<<< HEAD
def get_ghg( data: Data  # Data object.
           , lu          # Land use.
           , lm          # Land management.
           , yr_idx      # Number of years post base-year ('YR_CAL_BASE').
           , aggregate ):
=======
def get_ghg(data, lu, lm, yr_idx, aggregate):
>>>>>>> c537135b
    """Return GHG emissions [tCO2e/cell] of `lu`+`lm` in `yr_idx` 
    as (np array|pd.DataFrame) depending on aggregate (True|False).

    Args:
        data (object/module): Data object or module. Assumes fields like in `luto.data`.
        lu (str): Land use (e.g. 'Winter cereals').
        lm (str): Land management (e.g. 'dry', 'irr').
        yr_idx (int): Number of years from base year, counting from zero.
        aggregate (bool): True -> return GHG emission as np.array, False -> return GHG emission as pd.DataFrame.

    Returns:
        np.array or pd.DataFrame: GHG emissions [tCO2e/cell] of `lu`+`lm` in `yr_idx`.

    Raises:
        KeyError: If land use `lu` is not found in `data.LANDUSES`.
    """

    # If it is a crop, it is known how to get GHG emissions.
    if lu in data.LU_CROPS:
        return get_ghg_crop(data, lu, lm, yr_idx, aggregate)
    elif lu in data.LU_LVSTK:
        return get_ghg_lvstk(data, lu, lm, yr_idx, aggregate)
    elif lu in data.AGRICULTURAL_LANDUSES:
        if aggregate:
            return np.zeros(data.NCELLS)
        else:
            return pd.DataFrame({('CO2E_KG_HA_CHEM_APPL', lm, lu): np.zeros(data.NCELLS)})
    else:
        raise KeyError(f"Land use '{lu}' not found in data.LANDUSES")



<<<<<<< HEAD
def get_ghg_matrix(data: Data, lm, yr_idx, aggregate):
    
=======
def get_ghg_matrix(data, lm, yr_idx, aggregate):
    """
    Return g_rj matrix <unit: t/cell> per lu under `lm` in `yr_idx`.

    Parameters:
    - data: The data object containing the necessary information.
    - lm: The land use model.
    - yr_idx: The index of the year.
    - aggregate: A boolean indicating whether to aggregate the results or not.

    Returns:
    - If `aggregate` is True, returns a numpy array of shape (NCELLS, len(data.AGRICULTURAL_LANDUSES)).
    - If `aggregate` is False, returns a pandas DataFrame with columns corresponding to each agricultural land use.

    """
>>>>>>> c537135b
    if aggregate == True: 
        g_rj = np.zeros((data.NCELLS, len(data.AGRICULTURAL_LANDUSES)))
        for j, lu in enumerate(data.AGRICULTURAL_LANDUSES):
            g_rj[:, j] = get_ghg(data, lu, lm, yr_idx, aggregate)
            
        # Make sure all NaNs are replaced by zeroes.
        g_rj = np.nan_to_num(g_rj)
    
        return g_rj
    
    elif aggregate == False:     
        return pd.concat([get_ghg(data, lu, lm, yr_idx, aggregate) 
                          for lu in data.AGRICULTURAL_LANDUSES],axis=1)
        


<<<<<<< HEAD
def get_ghg_matrices(data: Data, yr_idx, aggregate=True):
    if aggregate == True:  
        
        """Return g_mrj matrix of GHG emissions per cell as 3D Numpy array."""
        g_mrj = np.stack(tuple( get_ghg_matrix(data, lm, yr_idx, aggregate)
                               for lm in data.LANDMANS )) # type: ignore
        return g_mrj
=======
def get_ghg_matrices(data, yr_idx, aggregate=True):
    """
    Return g_mrj matrix <unit: t/cell> as 3D Numpy array.
    
    Parameters:
        data (object): The data object containing the necessary information.
        yr_idx (int): The index of the year.
        aggregate (bool, optional): Whether to aggregate the results. Defaults to True.
>>>>>>> c537135b
    
    Returns:
        numpy.ndarray or pandas.DataFrame: The GHG emissions matrix as a 3D Numpy array if aggregate is True,
        or as a pandas DataFrame if aggregate is False.
    """
    
    if aggregate == True:  
        return np.stack(
            tuple(
                get_ghg_matrix(data, lm, yr_idx, aggregate)
                for lm in data.LANDMANS
            )
        )
    elif aggregate == False:   
        return pd.concat([get_ghg_matrix(data, lu, yr_idx, aggregate) 
                          for lu in data.LANDMANS], axis=1)



def get_ghg_transition_penalties(data: Data, lumap) -> np.ndarray:
    """
    Gets the one-off greenhouse gas penalties for transitioning natural land to
    modified land. The penalty represents the carbon that is emitted when
    clearing natural land.

    Parameters:
        data (object): The data object containing relevant information.
        lumap (1D array): The lumap object containing land use mapping.

    Returns:
        np.ndarray, <unit : t/cell>.
    """
    ncells, n_ag_lus = data.REAL_AREA.shape[0], len(data.AGRICULTURAL_LANDUSES)
    # Set up empty array of penalties
    penalties_rj = np.zeros((ncells, n_ag_lus), dtype=np.float32)
    natural_lu_cells = tools.get_ag_natural_lu_cells(data, lumap)

    # Calculate penalties and add to g_rj matrix
    penalties_r = (
          data.NATURAL_LAND_T_CO2_HA[natural_lu_cells]
        * data.REAL_AREA[natural_lu_cells]
    )
    for lu in data.LU_MODIFIED_LAND:
        penalties_rj[natural_lu_cells, lu] = penalties_r

    return np.stack([penalties_rj] * 2)



<<<<<<< HEAD
def get_ghg_limits(data: Data, target):
    """Return greenhouse gas emissions limits in tonnes CO2e from year target i.e. target = 2050"""
        
=======
def get_ghg_limits(data, target):
    """
    Return greenhouse gas emissions limits in tonnes CO2e from year target.

    Parameters:
    - data: The data containing greenhouse gas emissions targets.
    - target: The target year for which the emissions limit is requested.

    Returns:
    - The greenhouse gas emissions limit in tonnes CO2e for the specified target year.
    """
>>>>>>> c537135b
    return data.GHG_TARGETS[target]




def get_asparagopsis_effect_g_mrj(data, yr_idx):
    """
    Applies the effects of using asparagopsis to the GHG data
    for all relevant agricultural land uses.

    Parameters:
    - data: The input data containing GHG and land use information.
    - yr_idx: The index of the year to calculate the effects for.

    Returns:
    - new_g_mrj: The matrix <unit: t/cell> containing the updated GHG data with the effects of using asparagopsis.

    Note: This function relies on other helper functions such as lvs_veg_types and get_yield_pot to calculate
    the reduction amount for each land use and management type.
    """
    land_uses = AG_MANAGEMENTS_TO_LAND_USES['Asparagopsis taxiformis']
    yr_cal = data.YR_CAL_BASE + yr_idx

    # Set up the effects matrix
    new_g_mrj = np.zeros((data.NLMS, data.NCELLS, len(land_uses))).astype(np.float32)

    # Update values in the new matrix, taking into account the CH4 reduction of asparagopsis
    for lu_idx, lu in enumerate(land_uses):
        ch4_reduction_perc = 1 - data.ASPARAGOPSIS_DATA[lu].loc[yr_cal, "CO2E_KG_HEAD_ENTERIC"]

        if ch4_reduction_perc != 0:
            for lm in data.LANDMANS:
                m = 0 if lm == 'irr' else 1
                # Subtract enteric fermentation emissions multiplied by reduction multiplier
                lvstype, vegtype = lvs_veg_types(lu)

                yield_pot = get_yield_pot(data, lvstype, vegtype, lm, yr_idx)

                reduction_amnt = (
                    data.AGGHG_LVSTK[lvstype, "CO2E_KG_HEAD_ENTERIC"].to_numpy()
                    * yield_pot
                    * ch4_reduction_perc
                    / 1000            # convert to tonnes
                    * data.REAL_AREA  # adjust for resfactor
                )
                new_g_mrj[m, :, lu_idx] = -reduction_amnt

    return new_g_mrj


def get_precision_agriculture_effect_g_mrj(data: Data, yr_idx):
    """
    Applies the effects of using precision agriculture to the GHG data
    for all relevant agr. land uses.

    Parameters:
    - data: The input data containing the necessary information.
    - yr_idx: The index of the year to calculate the effects for.

    Returns:
    - new_g_mrj: The matrix <unit: t/cell> containing the updated GHG data after applying the effects of precision agriculture.
    """

    land_uses = AG_MANAGEMENTS_TO_LAND_USES['Precision Agriculture']
    yr_cal = data.YR_CAL_BASE + yr_idx

    # Set up the effects matrix
    new_g_mrj = np.zeros((data.NLMS, data.NCELLS, len(land_uses))).astype(np.float32)

    # Update values in the new matrix
    for lu_idx, lu in enumerate(land_uses):
        lu_data = data.PRECISION_AGRICULTURE_DATA[lu]

        for lm in data.LANDMANS:
            m = 0 if lm == 'dry' else 1
            for co2e_type in [
                'CO2E_KG_HA_CHEM_APPL',
                'CO2E_KG_HA_CROP_MGT',
                'CO2E_KG_HA_PEST_PROD',
                'CO2E_KG_HA_SOIL'
            ]:
                # Check if land-use/land management combination exists (e.g., dryland Pears/Rice do not occur), if not use zeros
                if lu not in data.AGGHG_CROPS[data.AGGHG_CROPS.columns[0][0], lm].columns:
                    continue

                reduction_perc = 1 - lu_data.loc[yr_cal, co2e_type]

                if reduction_perc != 0:
                    reduction_amnt = (
                        np.nan_to_num(data.AGGHG_CROPS[co2e_type, lm, lu].to_numpy(), 0) 
                        * reduction_perc
                        / 1000            # convert to tonnes
                        * data.REAL_AREA  # adjust for resfactor
                    )
                    new_g_mrj[m, :, lu_idx] -= reduction_amnt

    if np.isnan(new_g_mrj).any():
        raise ValueError("Error in data: NaNs detected in agricultural management options' GHG effect matrix.")

    return new_g_mrj


def get_ecological_grazing_effect_g_mrj(data: Data, yr_idx):
    """
    Applies the effects of using ecological grazing to the GHG data
    for all relevant agricultural land uses.

    Parameters:
    - data: The input data containing relevant information for calculations.
    - yr_idx: The index of the year for which the calculations are performed.

    Returns:
    - new_g_mrj: The matrix <unit: t/cell> containing the updated GHG data after applying ecological grazing effects.
    """

    land_uses = AG_MANAGEMENTS_TO_LAND_USES['Ecological Grazing']
    yr_cal = data.YR_CAL_BASE + yr_idx

    # Set up the effects matrix
    new_g_mrj = np.zeros((data.NLMS, data.NCELLS, len(land_uses))).astype(np.float32)

    # Update values in the new matrix
    for lu_idx, lu in enumerate(land_uses):
        lu_data = data.ECOLOGICAL_GRAZING_DATA[lu]

        for lm in data.LANDMANS:
            m = 0 if lm == 'dry' else 1
            # Subtract leach runoff carbon benefit
            leach_reduction_perc = 1 - lu_data.loc[yr_cal, 'CO2E_KG_HEAD_IND_LEACH_RUNOFF']
            if leach_reduction_perc != 0:
                lvstype, vegtype = lvs_veg_types(lu)
                yield_pot = get_yield_pot(data, lvstype, vegtype, lm, yr_idx)

                leach_reduction_amnt = (
                    data.AGGHG_LVSTK[lvstype, 'CO2E_KG_HEAD_IND_LEACH_RUNOFF'].to_numpy()
                    * yield_pot       # convert to HAs
                    * leach_reduction_perc
                    / 1000            # convert to tonnes
                    * data.REAL_AREA  # adjust for resfactor
                )
                new_g_mrj[m, :, lu_idx] -= leach_reduction_amnt

            # Subtract soil carbon benefit
            soil_multiplier = lu_data.loc[yr_cal, 'IMPACTS_soil_carbon'] - 1
            if soil_multiplier != 0:
                soil_reduction_amnt = (
                    data.SOIL_CARBON_AVG_T_CO2_HA
                    * soil_multiplier
                    * data.REAL_AREA  # adjust for resfactor
                )
                new_g_mrj[m, :, lu_idx] -= soil_reduction_amnt

    return new_g_mrj


def get_savanna_burning_effect_g_mrj(data, g_mrj):
    """
    Applies the effects of using ecological grazing to the GHG data
    for all relevant agr. land uses.

    Parameters:
    - data: The input data containing relevant information.
    - g_mrj: The ecological grazing factor.

    Returns:
    - sb_g_mrj: The GHG data <unit: t/cell> with the effects of ecological grazing applied.
    """
    nlus = len(AG_MANAGEMENTS_TO_LAND_USES["Savanna Burning"])
    sb_g_mrj = np.zeros((data.NLMS, data.NCELLS, nlus))

    for m, j in itertools.product(range(data.NLMS), range(nlus)):
        sb_g_mrj[m, :, j] = -data.SAVBURN_TOTAL_TCO2E_HA * data.REAL_AREA

    return sb_g_mrj


def get_agtech_ei_effect_g_mrj(data, yr_idx):
    """
    Applies the effects of using AgTech EI to the GHG data
    for all relevant agr. land uses.

    Parameters:
    - data: The input data containing the necessary information.
    - yr_idx: The index of the year to calculate the effects for.

    Returns:
    - new_g_mrj: The matrix <unit: t/cell> containing the updated GHG data after applying the AgTech EI effects.
    """
    land_uses = AG_MANAGEMENTS_TO_LAND_USES['AgTech EI']
    yr_cal = data.YR_CAL_BASE + yr_idx

    # Set up the effects matrix
    new_g_mrj = np.zeros((data.NLMS, data.NCELLS, len(land_uses))).astype(np.float32)

    # Update values in the new matrix
    for lu_idx, lu in enumerate(land_uses):
        lu_data = data.AGTECH_EI_DATA[lu]

        for lm in data.LANDMANS:
            m = 0 if lm == 'dry' else 1
            for co2e_type in [
                'CO2E_KG_HA_CHEM_APPL',
                'CO2E_KG_HA_CROP_MGT',
                'CO2E_KG_HA_PEST_PROD',
                'CO2E_KG_HA_SOIL'
            ]:    
                # Check if land-use/land management combination exists (e.g., dryland Pears/Rice do not occur), if not use zeros
                if lu not in data.AGGHG_CROPS[data.AGGHG_CROPS.columns[0][0], lm].columns:
                    continue

                reduction_perc = 1 - lu_data.loc[yr_cal, co2e_type]

                if reduction_perc != 0:
                    reduction_amnt = (
                        np.nan_to_num(data.AGGHG_CROPS[co2e_type, lm, lu].to_numpy(), 0) 
                        * reduction_perc
                        / 1000            # convert to tonnes
                        * data.REAL_AREA  # adjust for resfactor
                    )
                    new_g_mrj[m, :, lu_idx] -= reduction_amnt

            # Subtract extra 'CO2e_KG_HA_IRRIG' carbon for irrigated land uses
            if m == 1:
                if lu not in data.AGGHG_CROPS[data.AGGHG_CROPS.columns[0][0], lm].columns:
                    continue

                # Columns names for irrig. CO2e are inconsistent across sheets
                irrig_co2e_col = 'CO2e_KG_HA_IRRIG'
                if 'CO2E_KG_HA_IRRIG' in lu_data.columns:
                    irrig_co2e_col = 'CO2E_KG_HA_IRRIG'

                reduction_perc = 1 - lu_data.loc[yr_cal, irrig_co2e_col]

                if reduction_perc != 0:
                    reduction_amnt = (
                        np.nan_to_num(data.AGGHG_CROPS['CO2E_KG_HA_IRRIG', lm, lu].to_numpy(), 0) 
                        * reduction_perc
                        / 1000            # convert to tonnes
                        * data.REAL_AREA  # adjust for resfactor
                    )
                    new_g_mrj[m, :, lu_idx] -= reduction_amnt

    return new_g_mrj


<<<<<<< HEAD
def get_agricultural_management_ghg_matrices(data: Data, g_mrj, yr_idx) -> Dict[str, np.ndarray]:
=======
def get_agricultural_management_ghg_matrices(data, g_mrj, yr_idx) -> Dict[str, np.ndarray]:
    """
    Calculate the greenhouse gas (GHG) matrices for different agricultural management practices.

    Args:
        data: The input data for the calculations.
        g_mrj: The g_mrj parameter.
        yr_idx: The year index.

    Returns:
        A dictionary containing the GHG matrices <unit: t/cell> for different agricultural management practices.
        The keys of the dictionary represent the management practices, and the values are numpy arrays.

    """
>>>>>>> c537135b
    asparagopsis_data = get_asparagopsis_effect_g_mrj(data, yr_idx)
    precision_agriculture_data = get_precision_agriculture_effect_g_mrj(data, yr_idx)
    eco_grazing_data = get_ecological_grazing_effect_g_mrj(data, yr_idx)
    sav_burning_ghg_impact = get_savanna_burning_effect_g_mrj(data, g_mrj)
    agtech_ei_ghg_impact = get_agtech_ei_effect_g_mrj(data, yr_idx)

    return {
        'Asparagopsis taxiformis': asparagopsis_data,
        'Precision Agriculture': precision_agriculture_data,
        'Ecological Grazing': eco_grazing_data,
        'Savanna Burning': sav_burning_ghg_impact,
        'AgTech EI': agtech_ei_ghg_impact,
    }<|MERGE_RESOLUTION|>--- conflicted
+++ resolved
@@ -22,30 +22,14 @@
 import itertools
 import numpy as np
 import pandas as pd
-<<<<<<< HEAD
 
 from luto.data import Data, lvs_veg_types
 from luto.economics.agricultural.quantity import get_yield_pot
-=======
->>>>>>> c537135b
 import luto.tools as tools
-
-from typing import Dict
-from luto.economics.agricultural.quantity import get_yield_pot, lvs_veg_types
 from luto.ag_managements import AG_MANAGEMENTS_TO_LAND_USES
 
-<<<<<<< HEAD
-def get_ghg_crop( data: Data     # Data object.
-                , lu             # Land use.
-                , lm             # Land management.
-                , yr_idx         # Number of years post base-year ('YR_CAL_BASE').
-                , aggregate):    # sums up all CO2 (True) or export GHG seperatly
-    """Return crop GHG emissions [tCO2e/cell] of `lu`+`lm` in `yr_idx` 
-            as (np array|pd.DataFrame) depending on aggregate (True|False).
-=======
->>>>>>> c537135b
-
-def get_ghg_crop(data, lu, lm, yr_idx, aggregate):
+
+def get_ghg_crop(data: Data, lu, lm, yr_idx, aggregate):
     """Return crop GHG emissions <unit: t/cell>  of `lu`+`lm` in `yr_idx` 
     as (np array|pd.DataFrame) depending on aggregate (True|False).
 
@@ -163,15 +147,7 @@
        
 
 
-<<<<<<< HEAD
-def get_ghg( data: Data  # Data object.
-           , lu          # Land use.
-           , lm          # Land management.
-           , yr_idx      # Number of years post base-year ('YR_CAL_BASE').
-           , aggregate ):
-=======
-def get_ghg(data, lu, lm, yr_idx, aggregate):
->>>>>>> c537135b
+def get_ghg(data: Data, lu, lm, yr_idx, aggregate):
     """Return GHG emissions [tCO2e/cell] of `lu`+`lm` in `yr_idx` 
     as (np array|pd.DataFrame) depending on aggregate (True|False).
 
@@ -204,11 +180,7 @@
 
 
 
-<<<<<<< HEAD
 def get_ghg_matrix(data: Data, lm, yr_idx, aggregate):
-    
-=======
-def get_ghg_matrix(data, lm, yr_idx, aggregate):
     """
     Return g_rj matrix <unit: t/cell> per lu under `lm` in `yr_idx`.
 
@@ -223,7 +195,6 @@
     - If `aggregate` is False, returns a pandas DataFrame with columns corresponding to each agricultural land use.
 
     """
->>>>>>> c537135b
     if aggregate == True: 
         g_rj = np.zeros((data.NCELLS, len(data.AGRICULTURAL_LANDUSES)))
         for j, lu in enumerate(data.AGRICULTURAL_LANDUSES):
@@ -240,16 +211,7 @@
         
 
 
-<<<<<<< HEAD
 def get_ghg_matrices(data: Data, yr_idx, aggregate=True):
-    if aggregate == True:  
-        
-        """Return g_mrj matrix of GHG emissions per cell as 3D Numpy array."""
-        g_mrj = np.stack(tuple( get_ghg_matrix(data, lm, yr_idx, aggregate)
-                               for lm in data.LANDMANS )) # type: ignore
-        return g_mrj
-=======
-def get_ghg_matrices(data, yr_idx, aggregate=True):
     """
     Return g_mrj matrix <unit: t/cell> as 3D Numpy array.
     
@@ -257,7 +219,6 @@
         data (object): The data object containing the necessary information.
         yr_idx (int): The index of the year.
         aggregate (bool, optional): Whether to aggregate the results. Defaults to True.
->>>>>>> c537135b
     
     Returns:
         numpy.ndarray or pandas.DataFrame: The GHG emissions matrix as a 3D Numpy array if aggregate is True,
@@ -307,12 +268,7 @@
 
 
 
-<<<<<<< HEAD
 def get_ghg_limits(data: Data, target):
-    """Return greenhouse gas emissions limits in tonnes CO2e from year target i.e. target = 2050"""
-        
-=======
-def get_ghg_limits(data, target):
     """
     Return greenhouse gas emissions limits in tonnes CO2e from year target.
 
@@ -323,7 +279,6 @@
     Returns:
     - The greenhouse gas emissions limit in tonnes CO2e for the specified target year.
     """
->>>>>>> c537135b
     return data.GHG_TARGETS[target]
 
 
@@ -569,10 +524,7 @@
     return new_g_mrj
 
 
-<<<<<<< HEAD
-def get_agricultural_management_ghg_matrices(data: Data, g_mrj, yr_idx) -> Dict[str, np.ndarray]:
-=======
-def get_agricultural_management_ghg_matrices(data, g_mrj, yr_idx) -> Dict[str, np.ndarray]:
+def get_agricultural_management_ghg_matrices(data: Data, g_mrj, yr_idx) -> dict[str, np.ndarray]:
     """
     Calculate the greenhouse gas (GHG) matrices for different agricultural management practices.
 
@@ -586,7 +538,6 @@
         The keys of the dictionary represent the management practices, and the values are numpy arrays.
 
     """
->>>>>>> c537135b
     asparagopsis_data = get_asparagopsis_effect_g_mrj(data, yr_idx)
     precision_agriculture_data = get_precision_agriculture_effect_g_mrj(data, yr_idx)
     eco_grazing_data = get_ecological_grazing_effect_g_mrj(data, yr_idx)

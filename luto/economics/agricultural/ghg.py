--- conflicted
+++ resolved
@@ -54,7 +54,8 @@
         'CO2E_KG_HA_SOWING'
     """
     
-    # Check if land-use/land management combination exists (e.g., dryland Pears/Rice do not occur), if not return zeros
+    # Check if land-use/land management combination exists (e.g., dryland Pears/Rice do not occur), 
+    # if not return None
 
     # get all the colum names in the AGGHG_CROPS dataframe
     column_df = pd.DataFrame(data.AGGHG_CROPS.columns.tolist(), columns=['GHG','lm','lu'])
@@ -73,14 +74,17 @@
         ghg_rs *= data.REAL_AREA[:,np.newaxis]
         
         # add the origin (Crop) to the df.columns
-        # make sure the columns in the level of [origin, lm, lu, source]
-        ghg_rs.columns = pd.MultiIndex.from_tuples( [['crop',lm,lu] + [col[0]] for col in ghg_rs.columns])
+        # make sure the columns in the level of [origin, source, lm, lu]
+        ghg_rs.columns = pd.MultiIndex.from_tuples( [['crop',col[0],lm,lu] for col in ghg_rs.columns])
         
         # resest_index
         ghg_rs.reset_index(drop=True,inplace=True)
 
-    # Return each greenhouse gas emissions 
-    return ghg_rs if aggregate == False else ghg_rs.sum(axis=1).values
+        # Return each greenhouse gas emissions 
+        return ghg_rs if aggregate == False else ghg_rs.sum(axis=1).values
+
+    else:
+        pass
 
 
 
@@ -125,35 +129,17 @@
 
     # Calculate the GHG emission
     ghg_rs = ghg_raw * yield_pot[:,np.newaxis]
-<<<<<<< HEAD
-
-
-    # Add pasture irrigation emissions based on emissions associated with hay production.
-=======
-    
-    
+
+
     # Add pasture irrigation emissions.
->>>>>>> cd3abe0b
     if lm == 'irr':
-        ghg_name_irr_s = ['CO2E_KG_HA_CHEM_APPL', 
-                            'CO2E_KG_HA_CROP_MGT', 
-                            'CO2E_KG_HA_CULTIV', 
-                            'CO2E_KG_HA_FERT_PROD', 
-                            'CO2E_KG_HA_HARVEST', 
-                            'CO2E_KG_HA_IRRIG', 
-                            'CO2E_KG_HA_PEST_PROD', 
-                            'CO2E_KG_HA_SOIL', 
-                            'CO2E_KG_HA_SOWING']
-
-        # Add names for GHG sources from irrigated pasture
-        ghg_name_s += ghg_name_irr_s
-        
-        # Get the GHG emissions from irrigated pasture
-        ghg_irr_rs = pd.concat([data.AGGHG_CROPS[f'{i}', 'irr', 'Hay'] for i in ghg_name_irr_s], axis=1).values
-        
-        # Append it to livestock GHG dataframe
-        ghg_rs = np.concatenate( [ghg_rs, ghg_irr_rs], 1 )
-        
+        ghg_lvstk_irr = data.AGGHG_IRRPAST
+        ghg_lvstk_irr_cols = [i for i in ghg_lvstk_irr.columns if 'CO2E' in i]
+        
+        ghg_rs = pd.concat([ghg_rs, ghg_lvstk_irr[ghg_lvstk_irr_cols]], axis=1)
+        ghg_name_s += ghg_lvstk_irr_cols
+        
+
     # Convert to tonnes of CO2e per ha. 
     ghg_rs = ghg_rs / 1000
 
@@ -162,7 +148,7 @@
 
     # Add the origin (lvstk) to df.columns
     ghg_rs = pd.DataFrame(ghg_rs)
-    ghg_rs.columns = pd.MultiIndex.from_tuples([ ['lvstk', lm, lu] + [ghg] for ghg in ghg_name_s ])
+    ghg_rs.columns = pd.MultiIndex.from_tuples([ ['lvstk', ghg, lm, lu] + [] for ghg in ghg_name_s ])
 
     # Reset dataframe index
     ghg_rs.reset_index(drop = True, inplace = True)
@@ -198,12 +184,13 @@
         return get_ghg_lvstk(data, lu, lm, yr_idx, aggregate)
     
     # If neither crop nor livestock but in LANDUSES it is unallocated land.
+    # Unallocated land has no GHG emissions. So here create a df with zeros.
+    # The 'CO2E_KG_HA_CHEM_APPL' is chosen arbitrarily.
     elif lu in data.AGRICULTURAL_LANDUSES:
         if aggregate:
             return np.zeros(data.NCELLS)
         else:
-            return pd.DataFrame(np.zeros((data.NCELLS,1)),
-                                columns=pd.MultiIndex.from_tuples([('Unallocate',lm,lu,'Total_tCO2e')]))
+            return pd.DataFrame({('lvstk', 'CO2E_KG_HA_CHEM_APPL', lm, lu):np.zeros(data.NCELLS)})
     
     # If it is none of the above, it is not known how to get the GHG emissions.
     else:
@@ -242,7 +229,7 @@
     
     elif aggregate == False:   
         return pd.concat([get_ghg_matrix(data, lu, yr_idx, aggregate) 
-                          for lu in data.LANDMANS],axis=1)
+                          for lu in data.LANDMANS], axis=1)
 
 
 

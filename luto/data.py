# Copyright 2025 Bryan, B.A., Williams, N., Archibald, C.L., de Haan, F., Wang, J., 
# van Schoten, N., Hadjikakou, M., Sanson, J.,  Zyngier, R., Marcos-Martinez, R.,  
# Navarro, J.,  Gao, L., Aghighi, H., Armstrong, T., Bohl, H., Jaffe, P., Khan, M.S., 
# Moallemi, E.A., Nazari, A., Pan, X., Steyl, D., and Thiruvady, D.R.
#
# This file is part of LUTO2 - Version 2 of the Australian Land-Use Trade-Offs model
#
# LUTO2 is free software: you can redistribute it and/or modify it under the
# terms of the GNU General Public License as published by the Free Software
# Foundation, either version 3 of the License, or (at your option) any later
# version.
#
# LUTO2 is distributed in the hope that it will be useful, but WITHOUT ANY
# WARRANTY; without even the implied warranty of MERCHANTABILITY or FITNESS FOR
# A PARTICULAR PURPOSE. See the GNU General Public License for more details.
#
# You should have received a copy of the GNU General Public License along with
# LUTO2. If not, see <https://www.gnu.org/licenses/>.




import os
<<<<<<< HEAD
import h5py #, netCDF4
=======
import h5py
>>>>>>> 948d775b
import xarray as xr
import numpy as np
import pandas as pd
import rasterio
import rasterio.features
import geopandas as gpd

import luto.settings as settings
import luto.economics.agricultural.quantity as ag_quantity
import luto.economics.non_agricultural.quantity as non_ag_quantity

from itertools import product
from collections import defaultdict

from dataclasses import dataclass
from typing import Any, Literal, Optional
from affine import Affine
from scipy.interpolate import interp1d
from luto.ag_managements import AG_MANAGEMENTS_TO_LAND_USES
from luto.tools.spatializers import upsample_array
from luto.settings import (
    INPUT_DIR, 
    NO_GO_VECTORS, 
    NVIS_CLASS_DETAIL , 
    NVIS_SPATIAL_DETAIL, 
    OUTPUT_DIR, 
    REGIONAL_ADOPTION_ZONE, 
    GBF2_PRIORITY_CRITICAL_AREA_PERCENTAGE)



def dict2matrix(d, fromlist, tolist):
    """Return 0-1 matrix mapping 'from-vectors' to 'to-vectors' using dict d."""
    A = np.zeros((len(tolist), len(fromlist)), dtype=np.int8)
    for j, jstr in enumerate(fromlist):
        for istr in d[jstr]:
            i = tolist.index(istr)
            A[i, j] = True
    return A


def get_base_am_vars(ncells, ncms, n_ag_lus):
    """
    Get the 2010 agricultural management option vars.
    It is assumed that no agricultural management options were used in 2010,
    so get zero arrays in the correct format.
    """
    am_vars = {}
    for am in AG_MANAGEMENTS_TO_LAND_USES:
        am_vars[am] = np.zeros((ncms, ncells, n_ag_lus))

    return am_vars


def lumap2ag_l_mrj(lumap, lmmap):
    """
    Return land-use maps in decision-variable (X_mrj) format.
    Where 'm' is land mgt, 'r' is cell, and 'j' is agricultural land-use.

    Cells used for non-agricultural land uses will have value 0 for all agricultural
    land uses, i.e. all r.
    """
    # Set up a container array of shape m, r, j.
    x_mrj = np.zeros((2, lumap.shape[0], 28), dtype=bool)   # TODO - remove 2

    # Populate the 3D land-use, land mgt mask.
    for j in range(28):
        # One boolean map for each land use.
        jmap = np.where(lumap == j, True, False).astype(bool)
        # Keep only dryland version.
        x_mrj[0, :, j] = np.where(lmmap == False, jmap, False)
        # Keep only irrigated version.
        x_mrj[1, :, j] = np.where(lmmap == True, jmap, False)

    return x_mrj.astype(bool)


def lumap2non_ag_l_mk(lumap, num_non_ag_land_uses: int):
    """
    Convert the land-use map to a decision variable X_rk, where 'r' indexes cell and
    'k' indexes non-agricultural land use.

    Cells used for agricultural purposes have value 0 for all k.
    """
    base_code = settings.NON_AGRICULTURAL_LU_BASE_CODE
    non_ag_lu_codes = list(range(base_code, base_code + num_non_ag_land_uses))

    # Set up a container array of shape r, k.
    x_rk = np.zeros((lumap.shape[0], num_non_ag_land_uses), dtype=bool)

    for i,k in enumerate(non_ag_lu_codes):
        kmap = np.where(lumap == k, True, False)
        x_rk[:, i] = kmap

    return x_rk.astype(bool)


@dataclass
class Data:
    """
    Contains all data required for the LUTO model to run. Loads all data upon initialisation.
    """

    def __init__(self, timestamp: str) -> None:
        """
        Sets up output containers (lumaps, lmmaps, etc) and loads all LUTO data, adjusted
        for resfactor.
        """
        # Path for write module - overwrite when provided with a base and target year
        self.path = None
        self.path_begin_end_compare = None
        # Timestamp of simulation to which this object belongs - will be updated each time a simulation
        # is run using this Data object.
        self.timestamp_sim = timestamp

        # Setup output containers
        self.lumaps = {}
        self.lmmaps = {}
        self.ammaps = {}
        self.ag_dvars = {}
        self.non_ag_dvars = {}
        self.ag_man_dvars = {}
        self.prod_data = {}
        self.obj_vals = {}

        print('')
        print('Beginning data initialisation...')

        self.YR_CAL_BASE = 2010  # The base year, i.e. where year index yr_idx == 0.

        ###############################################################
        # Masking and spatial coarse graining.
        ###############################################################
        print("\tSetting up masking and spatial course graining data...", flush=True)

        # Set resfactor multiplier
        self.RESMULT = settings.RESFACTOR ** 2

        # Set the nodata and non-ag code
        self.NODATA = -9999
        self.MASK_LU_CODE = -1

        # Load LUMAP without resfactor
        self.LUMAP_NO_RESFACTOR = pd.read_hdf(os.path.join(INPUT_DIR, "lumap.h5")).to_numpy().astype(np.int8)   # 1D (ij flattend),  0-27 for land uses; -1 for non-agricultural land uses; All cells in Australia (land only)

        # NLUM mask.
        with rasterio.open(os.path.join(INPUT_DIR, "NLUM_2010-11_mask.tif")) as rst:
            self.NLUM_MASK = rst.read(1).astype(np.int8)                                                        # 2D map,  0 for ocean, 1 for land
            self.LUMAP_2D = np.full_like(self.NLUM_MASK, self.NODATA, dtype=np.int16)                           # 2D map,  full of nodata (-9999)
            np.place(self.LUMAP_2D, self.NLUM_MASK == 1, self.LUMAP_NO_RESFACTOR)                               # 2D map,  -9999 for ocean; -1 for desert, urban, water, etc; 0-27 for land uses
            self.GEO_META_FULLRES = rst.meta                                                                    # dict,  key-value pairs of geospatial metadata for the full resolution land-use map
            self.GEO_META_FULLRES['dtype'] = 'float32'                                                          # Set the data type to float32
            self.GEO_META_FULLRES['nodata'] = self.NODATA                                                       # Set the nodata value to -9999

        # Mask out non-agricultural, non-environmental plantings land (i.e., -1) from lumap (True means included cells. Boolean dtype.)
        self.LUMASK = self.LUMAP_NO_RESFACTOR != self.MASK_LU_CODE                                              # 1D (ij flattend);  `True` for land uses; `False` for desert, urban, water, etc

        # Get the lon/lat coordinates.
        self.COORD_LON_LAT = self.get_coord(np.nonzero(self.NLUM_MASK), self.GEO_META_FULLRES['transform'])     # 2D array([lon, ...], [lat, ...]);  lon/lat coordinates for each cell in Australia (land only)

        # Return combined land-use and resfactor mask
        if settings.RESFACTOR > 1:

            # Create settings.RESFACTOR mask for spatial coarse-graining.
            rf_mask = self.NLUM_MASK.copy()
            nonzeroes = np.nonzero(rf_mask)
            rf_mask[int(settings.RESFACTOR/2)::settings.RESFACTOR, int(settings.RESFACTOR/2)::settings.RESFACTOR] = 0
            resmask = np.where(rf_mask[nonzeroes] == 0, True, False)

            # Superimpose resfactor mask upon land-use map mask (Boolean).
            self.MASK = self.LUMASK * resmask

            # Get the resfactored 2D lumap and x/y coordinates.
            self.LUMAP_2D_RESFACTORED = self.LUMAP_2D[int(settings.RESFACTOR/2)::settings.RESFACTOR, int(settings.RESFACTOR/2)::settings.RESFACTOR]

            # Get the resfactored lon/lat coordinates.
            self.COORD_LON_LAT = self.COORD_LON_LAT[0][self.MASK], self.COORD_LON_LAT[1][self.MASK]

            # Update the geospatial metadata.
            self.GEO_META = self.update_geo_meta()


        elif settings.RESFACTOR == 1:
            self.MASK = self.LUMASK
            self.GEO_META = self.GEO_META_FULLRES

        else:
            raise KeyError("Resfactor setting invalid")


        ###############################################################
        # Load agricultural crop and livestock data.
        ###############################################################
        print("\tLoading agricultural crop and livestock data...", flush=True)
        self.AGEC_CROPS = self.get_df_resfactor_applied(pd.read_hdf(os.path.join(INPUT_DIR, "agec_crops.h5")))
        self.AGEC_LVSTK = self.get_df_resfactor_applied(pd.read_hdf(os.path.join(INPUT_DIR, "agec_lvstk.h5")))
        
        # Price multipliers for livestock and crops over the years.
        self.CROP_PRICE_MULTIPLIERS = pd.read_excel(os.path.join(INPUT_DIR, "ag_price_multipliers.xlsx"), sheet_name="AGEC_CROPS", index_col="Year")
        self.LVSTK_PRICE_MULTIPLIERS = pd.read_excel(os.path.join(INPUT_DIR, "ag_price_multipliers.xlsx"), sheet_name="AGEC_LVSTK", index_col="Year")



        ###############################################################
        # Set up lists of land-uses, commodities etc.
        ###############################################################
        print("\tSetting up lists of land uses, commodities, etc...", flush=True)

        # Read in lexicographically ordered list of land-uses.
        self.AGRICULTURAL_LANDUSES = pd.read_csv((os.path.join(INPUT_DIR, 'ag_landuses.csv')), header = None)[0].to_list()
        self.NON_AGRICULTURAL_LANDUSES = list(settings.NON_AG_LAND_USES.keys())

        self.NONAGLU2DESC = dict(zip(range(settings.NON_AGRICULTURAL_LU_BASE_CODE,
                                    settings.NON_AGRICULTURAL_LU_BASE_CODE + len(self.NON_AGRICULTURAL_LANDUSES)),
                            self.NON_AGRICULTURAL_LANDUSES))

        self.DESC2NONAGLU = {value: key for key, value in self.NONAGLU2DESC.items()}

        # Get number of land-uses
        self.N_AG_LUS = len(self.AGRICULTURAL_LANDUSES)
        self.N_NON_AG_LUS = len(self.NON_AGRICULTURAL_LANDUSES)

        # Construct land-use index dictionary (distinct from LU_IDs!)
        self.AGLU2DESC = {i: lu for i, lu in enumerate(self.AGRICULTURAL_LANDUSES)}
        self.DESC2AGLU = {value: key for key, value in self.AGLU2DESC.items()}
        self.AGLU2DESC[-1] = 'Non-agricultural land'

        # Some useful sub-sets of the land uses.
        self.LU_CROPS = [ lu for lu in self.AGRICULTURAL_LANDUSES if 'Beef' not in lu
                                                                  and 'Sheep' not in lu
                                                                  and 'Dairy' not in lu
                                                                  and 'Unallocated' not in lu
                                                                  and 'Non-agricultural' not in lu ]
        self.LU_LVSTK = [ lu for lu in self.AGRICULTURAL_LANDUSES if 'Beef' in lu
                                                        or 'Sheep' in lu
                                                        or 'Dairy' in lu ]
        self.LU_UNALL = [ lu for lu in self.AGRICULTURAL_LANDUSES if 'Unallocated' in lu ]
        self.LU_NATURAL = [
            self.DESC2AGLU["Beef - natural land"],
            self.DESC2AGLU["Dairy - natural land"],
            self.DESC2AGLU["Sheep - natural land"],
            self.DESC2AGLU["Unallocated - natural land"],
        ]
        self.LU_LVSTK_NATURAL = [lu for lu in self.LU_NATURAL if self.AGLU2DESC[lu] != 'Unallocated - natural land']
        self.LU_MODIFIED_LAND = [self.DESC2AGLU[lu] for lu in self.AGRICULTURAL_LANDUSES if self.DESC2AGLU[lu] not in self.LU_NATURAL]
        
        self.LU_CROPS_INDICES = [self.AGRICULTURAL_LANDUSES.index(lu) for lu in self.AGRICULTURAL_LANDUSES if lu in self.LU_CROPS]
        self.LU_LVSTK_INDICES = [self.AGRICULTURAL_LANDUSES.index(lu) for lu in self.AGRICULTURAL_LANDUSES if lu in self.LU_LVSTK]
        self.LU_UNALL_INDICES = [self.AGRICULTURAL_LANDUSES.index(lu) for lu in self.AGRICULTURAL_LANDUSES if lu in self.LU_UNALL]

        self.NON_AG_LU_NATURAL = [
            self.DESC2NONAGLU["Environmental Plantings"],
            self.DESC2NONAGLU["Riparian Plantings"],
            self.DESC2NONAGLU["Sheep Agroforestry"],
            self.DESC2NONAGLU["Beef Agroforestry"],
            self.DESC2NONAGLU["Carbon Plantings (Block)"],
            self.DESC2NONAGLU["Sheep Carbon Plantings (Belt)"],
            self.DESC2NONAGLU["Beef Carbon Plantings (Belt)"],
            self.DESC2NONAGLU["BECCS"],
        ]

        # Define which land uses correspond to deep/shallow rooted water yield.
        self.LU_SHALLOW_ROOTED = [
            self.DESC2AGLU["Hay"], self.DESC2AGLU["Summer cereals"], self.DESC2AGLU["Summer legumes"],
            self.DESC2AGLU["Summer oilseeds"], self.DESC2AGLU["Winter cereals"], self.DESC2AGLU["Winter legumes"],
            self.DESC2AGLU["Winter oilseeds"], self.DESC2AGLU["Cotton"], self.DESC2AGLU["Other non-cereal crops"],
            self.DESC2AGLU["Rice"], self.DESC2AGLU["Vegetables"], self.DESC2AGLU["Dairy - modified land"],
            self.DESC2AGLU["Beef - modified land"], self.DESC2AGLU["Sheep - modified land"],
            self.DESC2AGLU["Unallocated - modified land"],
        ]
        self.LU_DEEP_ROOTED = [
            self.DESC2AGLU["Apples"], self.DESC2AGLU["Citrus"], self.DESC2AGLU["Grapes"], self.DESC2AGLU["Nuts"],
            self.DESC2AGLU["Pears"], self.DESC2AGLU["Plantation fruit"], self.DESC2AGLU["Stone fruit"],
            self.DESC2AGLU["Sugar"], self.DESC2AGLU["Tropical stone fruit"],
        ]

        # Derive land management types from AGEC.
        self.LANDMANS = {t[1] for t in self.AGEC_CROPS.columns}  # Set comp., unique entries.
        self.LANDMANS = list(self.LANDMANS)  # Turn into list.
        self.LANDMANS.sort()  # Ensure lexicographic order.

        # Get number of land management types
        self.NLMS = len(self.LANDMANS)

        # List of products. Everything upper case to avoid mistakes.
        self.PR_CROPS = [s.upper() for s in self.LU_CROPS]
        self.PR_LVSTK = [ s.upper() + ' ' + p
                          for s in self.LU_LVSTK if 'DAIRY' not in s.upper()
                          for p in ['LEXP', 'MEAT'] ]
        self.PR_LVSTK += [s.upper() for s in self.LU_LVSTK if 'DAIRY' in s.upper()]
        self.PR_LVSTK += [s.upper() + ' WOOL' for s in self.LU_LVSTK if 'SHEEP' in s.upper()]
        self.PRODUCTS = self.PR_CROPS + self.PR_LVSTK
        self.PRODUCTS.sort() # Ensure lexicographic order.

        # Get number of products
        self.NPRS = len(self.PRODUCTS)

        # Some land-uses map to multiple products -- a dict and matrix to capture this.
        # Crops land-uses and crop products are one-one. Livestock is more complicated.
        self.LU2PR_DICT = {key: [key.upper()] if key in self.LU_CROPS else [] for key in self.AGRICULTURAL_LANDUSES}
        for lu in self.LU_LVSTK:
            for PR in self.PR_LVSTK:
                if lu.upper() in PR:
                    self.LU2PR_DICT[lu] = self.LU2PR_DICT[lu] + [PR]

        # A reverse dictionary for convenience.
        self.PR2LU_DICT = {pr: key for key, val in self.LU2PR_DICT.items() for pr in val}

        self.LU2PR = dict2matrix(self.LU2PR_DICT, self.AGRICULTURAL_LANDUSES, self.PRODUCTS)


        # List of commodities. Everything lower case to avoid mistakes.
        # Basically collapse 'NATURAL LAND' and 'MODIFIED LAND' products and remove duplicates.
        self.COMMODITIES = { ( s.replace(' - NATURAL LAND', '')
                                .replace(' - MODIFIED LAND', '')
                                .lower() )
                                for s in self.PRODUCTS }
        self.COMMODITIES = list(self.COMMODITIES)
        self.COMMODITIES.sort()
        self.CM_CROPS = [s for s in self.COMMODITIES if s in [k.lower() for k in self.LU_CROPS]]

        # Get number of commodities
        self.NCMS = len(self.COMMODITIES)


        # Some commodities map to multiple products -- dict and matrix to capture this.
        # Crops commodities and products are one-one. Livestock is more complicated.
        self.CM2PR_DICT = { key.lower(): [key.upper()] if key in self.CM_CROPS else []
                    for key in self.COMMODITIES }
        for key, _ in self.CM2PR_DICT.items():
            if len(key.split())==1:
                head = key.split()[0]
                tail = 0
            else:
                head = key.split()[0]
                tail = key.split()[1]
            for PR in self.PR_LVSTK:
                if tail==0 and head.upper() in PR:
                    self.CM2PR_DICT[key] = self.CM2PR_DICT[key] + [PR]
                elif (head.upper()) in PR and (tail.upper() in PR):
                    self.CM2PR_DICT[key] = self.CM2PR_DICT[key] + [PR]
                else:
                    ... # Do nothing, this should be a crop.

        self.PR2CM = dict2matrix(self.CM2PR_DICT, self.COMMODITIES, self.PRODUCTS).T # Note the transpose.
        
        
        # Get the land-use indices for each commodity.
        self.CM2LU_IDX = defaultdict(list)
        for c in self.COMMODITIES:
            for lu in self.AGRICULTURAL_LANDUSES:
                if lu.split(' -')[0].lower() in c:
                    self.CM2LU_IDX[c].append(self.AGRICULTURAL_LANDUSES.index(lu))



        ###############################################################
        # Spatial layers.
        ###############################################################
        print("\tSetting up spatial layers data...", flush=True)

        # Actual hectares per cell, including projection corrections.
        self.REAL_AREA_NO_RESFACTOR = pd.read_hdf(os.path.join(INPUT_DIR, "real_area.h5")).to_numpy()
        self.REAL_AREA = self.get_array_resfactor_applied(self.REAL_AREA_NO_RESFACTOR) * self.RESMULT

        # Derive NCELLS (number of spatial cells) from the area array.
        self.NCELLS = self.REAL_AREA.shape[0]
        
        # Initial (2010) ag decision variable (X_mrj).
        self.LMMAP_NO_RESFACTOR = pd.read_hdf(os.path.join(INPUT_DIR, "lmmap.h5")).to_numpy()
        self.AG_L_MRJ = self.get_exact_resfactored_lumap_mrj() 
        self.add_ag_dvars(self.YR_CAL_BASE, self.AG_L_MRJ)

        # Initial (2010) land-use map, mapped as lexicographic land-use class indices.
        self.LUMAP = self.AG_L_MRJ.sum(axis=0).argmax(axis=1).astype("int8")
        self.add_lumap(self.YR_CAL_BASE, self.LUMAP)

        # Initial (2010) land management map.
        self.LMMAP = self.get_array_resfactor_applied(self.LMMAP_NO_RESFACTOR)
        self.add_lmmap(self.YR_CAL_BASE, self.LMMAP)

        # Initial (2010) agricutural management maps - no cells are used for alternative agricultural management options.
        # Includes a separate AM map for each agricultural management option, because they can be stacked.
        self.AMMAP_DICT = {
            am: np.zeros(self.NCELLS).astype("int8") for am in AG_MANAGEMENTS_TO_LAND_USES
        }
        self.add_ammaps(self.YR_CAL_BASE, self.AMMAP_DICT)

        

        self.NON_AG_L_RK = lumap2non_ag_l_mk(
            self.LUMAP, len(self.NON_AGRICULTURAL_LANDUSES)     # Int8
        )
        self.add_non_ag_dvars(self.YR_CAL_BASE, self.NON_AG_L_RK)

        ###############################################################
        # Climate change impact data.
        ###############################################################
        print("\tLoading climate change data...", flush=True)

        self.CLIMATE_CHANGE_IMPACT = pd.read_hdf(
            os.path.join(INPUT_DIR, "climate_change_impacts_" + settings.RCP + "_CO2_FERT_" + settings.CO2_FERT.upper() + ".h5")
        )

        ###############################################################
        # No-Go areas; Regional adoption constraints.
        ###############################################################
        print("\tLoading no-go areas and regional adoption zones...", flush=True)
   
        ##################### No-go areas
        self.NO_GO_LANDUSE_AG = []
        self.NO_GO_LANDUSE_NON_AG = []

        for lu in settings.NO_GO_VECTORS.keys():
            if lu in self.AGRICULTURAL_LANDUSES:
                self.NO_GO_LANDUSE_AG.append(lu)
            elif lu in self.NON_AGRICULTURAL_LANDUSES:
                self.NO_GO_LANDUSE_NON_AG.append(lu)
            else:
                raise KeyError(f"Land use '{lu}' in no-go area vector does not match any land use in the model.")

        no_go_arrs_ag = []
        no_go_arrs_non_ag = []

        for lu, no_go_path in NO_GO_VECTORS.items():
            # Read the no-go area shapefile
            no_go_shp = gpd.read_file(no_go_path)
            # Check if the CRS is defined
            if no_go_shp.crs is None:
                raise ValueError(f"{no_go_path} does not have a CRS defined")
            # Rasterize the reforestation vector; Fill with -1
            with rasterio.open(INPUT_DIR + '/NLUM_2010-11_mask.tif') as src:
                src_arr = src.read(1)
                src_meta = src.meta.copy()
                no_go_shp = no_go_shp.to_crs(src_meta['crs'])
                no_go_arr = rasterio.features.rasterize(
                    ((row['geometry'], 1) for _,row in no_go_shp.iterrows()),
                    out_shape=(src_meta['height'], src_meta['width']),
                    transform=src_meta['transform'],
                    fill=0,
                    dtype=np.int16
                )
                # Add the no-go area to the ag or non_ag list.
                if lu in self.NO_GO_LANDUSE_AG:
                    no_go_arrs_ag.append(no_go_arr[np.nonzero(src_arr)].astype(np.bool_))
                elif lu in self.NO_GO_LANDUSE_NON_AG:
                    no_go_arrs_non_ag.append(no_go_arr[np.nonzero(src_arr)].astype(np.bool_))

        self.NO_GO_REGION_AG = np.stack(no_go_arrs_ag, axis=0)[:, self.MASK]
        self.NO_GO_REGION_NON_AG = np.stack(no_go_arrs_non_ag, axis=0)[:, self.MASK]
        

        
        ##################### Regional adoption zones
        self.REGIONAL_ADOPTION_ZONES = self.get_array_resfactor_applied(
            pd.read_hdf(os.path.join(INPUT_DIR, "regional_adoption_zones.h5"))[REGIONAL_ADOPTION_ZONE].to_numpy()
        )
        
        regional_adoption_targets = pd.read_excel(os.path.join(INPUT_DIR, "regional_adoption_zones.xlsx"), sheet_name=REGIONAL_ADOPTION_ZONE)
        self.REGIONAL_ADOPTION_TARGETS = regional_adoption_targets.iloc[
            [idx for idx, row in regional_adoption_targets.iterrows() if
                all([row['ADOPTION_PERCENTAGE_2030']>=0, 
                     row['ADOPTION_PERCENTAGE_2050']>=0, 
                     row['ADOPTION_PERCENTAGE_2100']>=0])
            ]
        ]

        ###############################################################
        # Livestock related data.
        ###############################################################
        print("\tLoading livestock related data...", flush=True)

        self.FEED_REQ = np.nan_to_num(
            pd.read_hdf(os.path.join(INPUT_DIR, "feed_req.h5")).to_numpy()
        )
        self.PASTURE_KG_DM_HA = pd.read_hdf(
            os.path.join(INPUT_DIR, "pasture_kg_dm_ha.h5")
        ).to_numpy()
        self.SAFE_PUR_NATL = pd.read_hdf(os.path.join(INPUT_DIR, "safe_pur_natl.h5")).to_numpy()
        self.SAFE_PUR_MODL = pd.read_hdf(os.path.join(INPUT_DIR, "safe_pur_modl.h5")).to_numpy()



        ###############################################################
        # Agricultural management options data.
        ###############################################################
        print("\tLoading agricultural management options' data...", flush=True)

        # Asparagopsis taxiformis data
        asparagopsis_file = os.path.join(INPUT_DIR, "20231101_Bundle_MR.xlsx")
        self.ASPARAGOPSIS_DATA = {}
        self.ASPARAGOPSIS_DATA["Beef - modified land"] = pd.read_excel(
            asparagopsis_file, sheet_name="MR bundle (ext cattle)", index_col="Year"
        )
        self.ASPARAGOPSIS_DATA["Sheep - modified land"] = pd.read_excel(
            asparagopsis_file, sheet_name="MR bundle (sheep)", index_col="Year"
        )
        self.ASPARAGOPSIS_DATA["Dairy - natural land"] = pd.read_excel(
            asparagopsis_file, sheet_name="MR bundle (dairy)", index_col="Year"
        )
        self.ASPARAGOPSIS_DATA["Dairy - modified land"] = self.ASPARAGOPSIS_DATA[
            "Dairy - natural land"
        ]

        # Precision agriculture data
        prec_agr_file = os.path.join(INPUT_DIR, "20231101_Bundle_AgTech_NE.xlsx")
        self.PRECISION_AGRICULTURE_DATA = {}
        int_cropping_data = pd.read_excel(
            prec_agr_file, sheet_name="AgTech NE bundle (int cropping)", index_col="Year"
        )
        cropping_data = pd.read_excel(
            prec_agr_file, sheet_name="AgTech NE bundle (cropping)", index_col="Year"
        )
        horticulture_data = pd.read_excel(
            prec_agr_file, sheet_name="AgTech NE bundle (horticulture)", index_col="Year"
        )

        for lu in [
            "Hay",
            "Summer cereals",
            "Summer legumes",
            "Summer oilseeds",
            "Winter cereals",
            "Winter legumes",
            "Winter oilseeds",
        ]:
            # Cropping land uses
            self.PRECISION_AGRICULTURE_DATA[lu] = cropping_data

        for lu in ["Cotton", "Other non-cereal crops", "Rice", "Sugar", "Vegetables"]:
            # Intensive Cropping land uses
            self.PRECISION_AGRICULTURE_DATA[lu] = int_cropping_data

        for lu in [
            "Apples",
            "Citrus",
            "Grapes",
            "Nuts",
            "Pears",
            "Plantation fruit",
            "Stone fruit",
            "Tropical stone fruit",
        ]:
            # Horticulture land uses
            self.PRECISION_AGRICULTURE_DATA[lu] = horticulture_data

        # Ecological grazing data
        eco_grazing_file = os.path.join(INPUT_DIR, "20231107_ECOGRAZE_Bundle.xlsx")
        self.ECOLOGICAL_GRAZING_DATA = {}
        self.ECOLOGICAL_GRAZING_DATA["Beef - modified land"] = pd.read_excel(
            eco_grazing_file, sheet_name="Ecograze bundle (ext cattle)", index_col="Year"
        )
        self.ECOLOGICAL_GRAZING_DATA["Sheep - modified land"] = pd.read_excel(
            eco_grazing_file, sheet_name="Ecograze bundle (sheep)", index_col="Year"
        )
        self.ECOLOGICAL_GRAZING_DATA["Dairy - modified land"] = pd.read_excel(
            eco_grazing_file, sheet_name="Ecograze bundle (dairy)", index_col="Year"
        )

        # Load soil carbon data, convert C to CO2e (x 44/12), and average over years
        self.SOIL_CARBON_AVG_T_CO2_HA = self.get_array_resfactor_applied(
            pd.read_hdf(os.path.join(INPUT_DIR, "soil_carbon_t_ha.h5")).to_numpy(dtype=np.float32)
            * (44 / 12)
            / settings.SOC_AMORTISATION
        )

        # Load AgTech EI data
        prec_agr_file = os.path.join(INPUT_DIR, '20231107_Bundle_AgTech_EI.xlsx')
        self.AGTECH_EI_DATA = {}
        int_cropping_data = pd.read_excel( prec_agr_file, sheet_name='AgTech EI bundle (int cropping)', index_col='Year' )
        cropping_data = pd.read_excel( prec_agr_file, sheet_name='AgTech EI bundle (cropping)', index_col='Year' )
        horticulture_data = pd.read_excel( prec_agr_file, sheet_name='AgTech EI bundle (horticulture)', index_col='Year' )

        for lu in ['Hay', 'Summer cereals', 'Summer legumes', 'Summer oilseeds',
                'Winter cereals', 'Winter legumes', 'Winter oilseeds']:
            # Cropping land uses
            self.AGTECH_EI_DATA[lu] = cropping_data

        for lu in ['Cotton', 'Other non-cereal crops', 'Rice', 'Sugar', 'Vegetables']:
            # Intensive Cropping land uses
            self.AGTECH_EI_DATA[lu] = int_cropping_data

        for lu in ['Apples', 'Citrus', 'Grapes', 'Nuts', 'Pears',
                'Plantation fruit', 'Stone fruit', 'Tropical stone fruit']:
            # Horticulture land uses
            self.AGTECH_EI_DATA[lu] = horticulture_data

        # Load BioChar data
        biochar_file = os.path.join(INPUT_DIR, '20240918_Bundle_BC.xlsx')
        self.BIOCHAR_DATA = {}
        cropping_data = pd.read_excel( biochar_file, sheet_name='Biochar (cropping)', index_col='Year' )
        horticulture_data = pd.read_excel( biochar_file, sheet_name='Biochar (horticulture)', index_col='Year' )

        for lu in ['Hay', 'Summer cereals', 'Summer legumes', 'Summer oilseeds',
                'Winter cereals', 'Winter legumes', 'Winter oilseeds']:
            # Cropping land uses
            self.BIOCHAR_DATA[lu] = cropping_data

        for lu in ['Apples', 'Citrus', 'Grapes', 'Nuts', 'Pears',
                'Plantation fruit', 'Stone fruit', 'Tropical stone fruit']:
            # Horticulture land uses
            self.BIOCHAR_DATA[lu] = horticulture_data



        ###############################################################
        # Productivity data.
        ###############################################################
        print("\tLoading productivity data...", flush=True)

        # Yield increases.
        fpath = os.path.join(INPUT_DIR, "yieldincreases_bau2022.csv")
        self.BAU_PROD_INCR = pd.read_csv(fpath, header=[0, 1]).astype(np.float32)



        ###############################################################
        # Apply resfactor to various required data arrays 
        # and Calculate base year production 
        ###############################################################
        self.CLIMATE_CHANGE_IMPACT = self.get_df_resfactor_applied(self.CLIMATE_CHANGE_IMPACT)
        self.FEED_REQ = self.get_array_resfactor_applied(self.FEED_REQ)
        self.PASTURE_KG_DM_HA = self.get_array_resfactor_applied(self.PASTURE_KG_DM_HA)
        self.SAFE_PUR_MODL = self.get_array_resfactor_applied(self.SAFE_PUR_MODL)
        self.SAFE_PUR_NATL = self.get_array_resfactor_applied(self.SAFE_PUR_NATL)

        self.AG_MAN_L_MRJ_DICT = get_base_am_vars(self.NCELLS, self.NLMS, self.N_AG_LUS)
        self.add_ag_man_dvars(self.YR_CAL_BASE, self.AG_MAN_L_MRJ_DICT)
        
        print(f"\tCalculating year productivity...", flush=True)
        yr_cal_base_prod_data = self.get_production(self.YR_CAL_BASE, self.LUMAP, self.LMMAP)
        self.add_production_data(self.YR_CAL_BASE, "Production", yr_cal_base_prod_data)



        ###############################################################
        # Auxiliary Spatial Layers
        # (spatial layers not required for production calculation)
        ###############################################################
        print("\tLoading auxiliary spatial layers data...", flush=True)

        # Load stream length data in metres of stream per cell
        self.STREAM_LENGTH = pd.read_hdf(
            os.path.join(INPUT_DIR, "stream_length_m_cell.h5")
        ).to_numpy()

        # Calculate the proportion of the area of each cell within stream buffer (convert REAL_AREA from ha to m2 and divide m2 by m2)
        self.RP_PROPORTION = self.get_array_resfactor_applied(
            ((2 * settings.RIPARIAN_PLANTING_BUFFER_WIDTH * self.STREAM_LENGTH) / (self.REAL_AREA_NO_RESFACTOR * 10000)).astype(np.float32)
        )
        # Calculate the length of fencing required for each cell in per hectare terms for riparian plantings
        self.RP_FENCING_LENGTH = self.get_array_resfactor_applied(
            ((2 * settings.RIPARIAN_PLANTING_TORTUOSITY_FACTOR * self.STREAM_LENGTH) / self.REAL_AREA_NO_RESFACTOR).astype(np.float32)
        )


        ###############################################################
        # Additional agricultural economic data.
        ###############################################################
        print("\tLoading additional agricultural economic data...", flush=True)


        # Load greenhouse gas emissions from agriculture
        self.AGGHG_CROPS = self.get_df_resfactor_applied(
            pd.read_hdf(os.path.join(INPUT_DIR, "agGHG_crops.h5"))
        )
        self.AGGHG_LVSTK = self.get_df_resfactor_applied(
            pd.read_hdf(os.path.join(INPUT_DIR, "agGHG_lvstk.h5"))
        )
        self.AGGHG_IRRPAST = self.get_array_resfactor_applied(
            pd.read_hdf(os.path.join(INPUT_DIR, "agGHG_irrpast.h5"))
        )

        # Raw transition cost matrix. In AUD/ha and ordered lexicographically.
        self.AG_TMATRIX = np.load(os.path.join(INPUT_DIR, "ag_tmatrix.npy"))
        
  
        # Boolean x_mrj matrix with allowed land uses j for each cell r under lm.
        self.EXCLUDE = np.load(os.path.join(INPUT_DIR, "x_mrj.npy"))
        self.EXCLUDE = self.EXCLUDE[:, self.MASK, :]  # Apply resfactor specially for the exclude matrix



        ###############################################################
        # Non-agricultural data.
        ###############################################################
        print("\tLoading non-agricultural data...", flush=True)

        # Load plantings economic data
        self.EP_EST_COST_HA = self.get_array_resfactor_applied(
            pd.read_hdf(os.path.join(INPUT_DIR, "ep_est_cost_ha.h5")).to_numpy(dtype=np.float32)
        )
        self.CP_EST_COST_HA = self.get_array_resfactor_applied(
            pd.read_hdf(os.path.join(INPUT_DIR, "cp_est_cost_ha.h5")).to_numpy(dtype=np.float32)
        )

        # Load fire risk data (reduced carbon sequestration by this amount)
        fr_df = pd.read_hdf(os.path.join(INPUT_DIR, "fire_risk.h5"))
        fr_dict = {"low": "FD_RISK_PERC_5TH", "med": "FD_RISK_MEDIAN", "high": "FD_RISK_PERC_95TH"}
        fire_risk = fr_df[fr_dict[settings.FIRE_RISK]]

        # Load environmental plantings (block) GHG sequestration (aboveground carbon discounted by settings.RISK_OF_REVERSAL and settings.FIRE_RISK)
        ep_df = pd.read_hdf(os.path.join(INPUT_DIR, "ep_block_avg_t_co2_ha_yr.h5"))
        self.EP_BLOCK_AVG_T_CO2_HA = self.get_array_resfactor_applied(
            (
                ep_df.EP_BLOCK_AG_AVG_T_CO2_HA_YR * (fire_risk / 100) * (1 - settings.RISK_OF_REVERSAL)
                + ep_df.EP_BLOCK_BG_AVG_T_CO2_HA_YR
            ).to_numpy(dtype=np.float32)
        )

        # Load environmental plantings (belt) GHG sequestration (aboveground carbon discounted by settings.RISK_OF_REVERSAL and settings.FIRE_RISK)
        ep_df = pd.read_hdf(os.path.join(INPUT_DIR, "ep_belt_avg_t_co2_ha_yr.h5"))
        self.EP_BELT_AVG_T_CO2_HA = self.get_array_resfactor_applied(
            (
                (ep_df.EP_BELT_AG_AVG_T_CO2_HA_YR * (fire_risk / 100) * (1 - settings.RISK_OF_REVERSAL))
                + ep_df.EP_BELT_BG_AVG_T_CO2_HA_YR
            ).to_numpy(dtype=np.float32)
        )

        # Load environmental plantings (riparian) GHG sequestration (aboveground carbon discounted by settings.RISK_OF_REVERSAL and settings.FIRE_RISK)
        ep_df = pd.read_hdf(os.path.join(INPUT_DIR, "ep_rip_avg_t_co2_ha_yr.h5"))
        self.EP_RIP_AVG_T_CO2_HA = self.get_array_resfactor_applied(
            (
                (ep_df.EP_RIP_AG_AVG_T_CO2_HA_YR * (fire_risk / 100) * (1 - settings.RISK_OF_REVERSAL))
                + ep_df.EP_RIP_BG_AVG_T_CO2_HA_YR
            ).to_numpy(dtype=np.float32)
        )

        # Load carbon plantings (block) GHG sequestration (aboveground carbon discounted by settings.RISK_OF_REVERSAL and settings.FIRE_RISK)
        cp_df = pd.read_hdf(os.path.join(INPUT_DIR, "cp_block_avg_t_co2_ha_yr.h5"))
        self.CP_BLOCK_AVG_T_CO2_HA = self.get_array_resfactor_applied(
            (
                (cp_df.CP_BLOCK_AG_AVG_T_CO2_HA_YR * (fire_risk / 100) * (1 - settings.RISK_OF_REVERSAL))
                + cp_df.CP_BLOCK_BG_AVG_T_CO2_HA_YR
            ).to_numpy(dtype=np.float32)
        )

        # Load farm forestry [i.e. carbon plantings (belt)] GHG sequestration (aboveground carbon discounted by settings.RISK_OF_REVERSAL and settings.FIRE_RISK)
        cp_df = pd.read_hdf(os.path.join(INPUT_DIR, "cp_belt_avg_t_co2_ha_yr.h5"))
        self.CP_BELT_AVG_T_CO2_HA = self.get_array_resfactor_applied(
            (
                (cp_df.CP_BELT_AG_AVG_T_CO2_HA_YR * (fire_risk / 100) * (1 - settings.RISK_OF_REVERSAL))
                + cp_df.CP_BELT_BG_AVG_T_CO2_HA_YR
            ).to_numpy(dtype=np.float32)
        )

        # Agricultural land use to plantings raw transition costs:
        self.AG2EP_TRANSITION_COSTS_HA = np.load(
            os.path.join(INPUT_DIR, "ag_to_ep_tmatrix.npy")
        )  # shape: (28,)

        # EP to agricultural land use transition costs:
        self.EP2AG_TRANSITION_COSTS_HA = np.load(
            os.path.join(INPUT_DIR, "ep_to_ag_tmatrix.npy")
        )  # shape: (28,)


        ###############################################################
        # Water data.
        ###############################################################
        print("\tLoading water data...", flush=True)
        
        # Initialize water constraints to avoid recalculating them every time.
        self.WATER_YIELD_LIMITS = None

        # Water requirements by land use -- LVSTK.
        wreq_lvstk_dry = pd.DataFrame()
        wreq_lvstk_irr = pd.DataFrame()

        # The rj-indexed arrays have zeroes where j is not livestock.
        for lu in self.AGRICULTURAL_LANDUSES:
            if lu in self.LU_LVSTK:
                # First find out which animal is involved.
                animal, _ = ag_quantity.lvs_veg_types(lu)
                # Water requirements per head are for drinking and irrigation.
                wreq_lvstk_dry[lu] = self.AGEC_LVSTK["WR_DRN", animal] * settings.LIVESTOCK_DRINKING_WATER
                wreq_lvstk_irr[lu] = (
                    self.AGEC_LVSTK["WR_IRR", animal] + self.AGEC_LVSTK["WR_DRN", animal] * settings.LIVESTOCK_DRINKING_WATER
                )
            else:
                wreq_lvstk_dry[lu] = 0.0
                wreq_lvstk_irr[lu] = 0.0

        # Water requirements by land use -- CROPS.
        wreq_crops_irr = pd.DataFrame()

        # The rj-indexed arrays have zeroes where j is not a crop.
        for lu in self.AGRICULTURAL_LANDUSES:
            if lu in self.LU_CROPS:
                wreq_crops_irr[lu] = self.AGEC_CROPS["WR", "irr", lu]
            else:
                wreq_crops_irr[lu] = 0.0

        # Add together as they have nans where not lvstk/crops
        self.WREQ_DRY_RJ = np.nan_to_num(wreq_lvstk_dry.to_numpy(dtype=np.float32))
        self.WREQ_IRR_RJ = np.nan_to_num(wreq_crops_irr.to_numpy(dtype=np.float32)) + np.nan_to_num(
            wreq_lvstk_irr.to_numpy(dtype=np.float32)
        )

        # Spatially explicit costs of a water licence per ML.
        self.WATER_LICENCE_PRICE = self.get_array_resfactor_applied(
            np.nan_to_num(
                pd.read_hdf(os.path.join(INPUT_DIR, "water_licence_price.h5")).to_numpy()
            )
        )

        # Spatially explicit costs of water delivery per ML.
        self.WATER_DELIVERY_PRICE = self.get_array_resfactor_applied(
            np.nan_to_num(
                pd.read_hdf(os.path.join(INPUT_DIR, "water_delivery_price.h5")).to_numpy()
            )
        )

        # River regions.
        self.RIVREG_ID = self.get_array_resfactor_applied(
            pd.read_hdf(os.path.join(INPUT_DIR, "rivreg_id.h5")).to_numpy()  # River region ID mapped.
        )
        rr = pd.read_hdf(os.path.join(INPUT_DIR, "rivreg_lut.h5"))
        self.RIVREG_DICT = dict(
            zip(rr.HR_RIVREG_ID, rr.HR_RIVREG_NAME)
        )  # River region ID to Name lookup table
        self.RIVREG_LIMITS = dict(
            zip(rr.HR_RIVREG_ID, rr.WATER_YIELD_HIST_BASELINE_ML)
        )  # River region ID and water use limits

        # Drainage divisions
        self.DRAINDIV_ID = self.get_array_resfactor_applied(
            pd.read_hdf(os.path.join(INPUT_DIR, "draindiv_id.h5")).to_numpy()  # Drainage div ID mapped.
        )
        dd = pd.read_hdf(os.path.join(INPUT_DIR, "draindiv_lut.h5"))
        self.DRAINDIV_DICT = dict(
            zip(dd.HR_DRAINDIV_ID, dd.HR_DRAINDIV_NAME)
        )  # Drainage div ID to Name lookup table
        self.DRAINDIV_LIMITS = dict(
            zip(dd.HR_DRAINDIV_ID, dd.WATER_YIELD_HIST_BASELINE_ML)
        )  # Drainage div ID and water use limits


        # Water yields -- run off from a cell into catchment by deep-rooted, shallow-rooted, and natural land
        water_yield_baselines = pd.read_hdf(os.path.join(INPUT_DIR, "water_yield_baselines.h5"))
        self.WATER_YIELD_HIST_DR = self.get_array_resfactor_applied(
            water_yield_baselines['WATER_YIELD_HIST_DR_ML_HA'].to_numpy(dtype = np.float32)
        )
        self.WATER_YIELD_HIST_SR = self.get_array_resfactor_applied(
            water_yield_baselines["WATER_YIELD_HIST_SR_ML_HA"].to_numpy(dtype = np.float32)
        )
        self.DEEP_ROOTED_PROPORTION = self.get_array_resfactor_applied(
            water_yield_baselines['DEEP_ROOTED_PROPORTION'].to_numpy(dtype = np.float32)
        )
        self.WATER_YIELD_HIST_NL = self.get_array_resfactor_applied(
            water_yield_baselines.eval('WATER_YIELD_HIST_DR_ML_HA * DEEP_ROOTED_PROPORTION + \
                                        WATER_YIELD_HIST_SR_ML_HA * (1 - DEEP_ROOTED_PROPORTION)'
                                      ).to_numpy(dtype = np.float32)
        )
        wyield_fname_dr = os.path.join(INPUT_DIR, 'water_yield_ssp' + str(settings.SSP) + '_2010-2100_dr_ml_ha.h5')
        wyield_fname_sr = os.path.join(INPUT_DIR, 'water_yield_ssp' + str(settings.SSP) + '_2010-2100_sr_ml_ha.h5')
        
        # Read the data into memory with [...], so that it can be pickled.
        self.WATER_YIELD_DR_FILE = h5py.File(wyield_fname_dr, 'r')[f'Water_yield_GCM-Ensemble_ssp{settings.SSP}_2010-2100_DR_ML_HA_mean'][...][:, self.MASK]
        self.WATER_YIELD_SR_FILE = h5py.File(wyield_fname_sr, 'r')[f'Water_yield_GCM-Ensemble_ssp{settings.SSP}_2010-2100_SR_ML_HA_mean'][...][:, self.MASK] 
        

        # Water yield from outside LUTO study area.
        water_yield_oustide_luto_hist = pd.read_hdf(os.path.join(INPUT_DIR, 'water_yield_outside_LUTO_study_area_hist_1970_2000.h5'))
        
        if settings.WATER_REGION_DEF == 'River Region':
            rr_outside_luto = pd.read_hdf(os.path.join(INPUT_DIR, 'water_yield_outside_LUTO_study_area_2010_2100_rr_ml.h5'))
            rr_outside_luto = rr_outside_luto.loc[:, pd.IndexSlice[:, settings.SSP]]
            rr_outside_luto.columns = rr_outside_luto.columns.droplevel('ssp')

            rr_natural_land = pd.read_hdf(os.path.join(INPUT_DIR, 'water_yield_natural_land_2010_2100_rr_ml.h5'))
            rr_natural_land = rr_natural_land.loc[:, pd.IndexSlice[:, settings.SSP]]
            rr_natural_land.columns = rr_natural_land.columns.droplevel('ssp')

            self.WATER_OUTSIDE_LUTO_RR = rr_outside_luto
            self.WATER_OUTSIDE_LUTO_RR_HIST = water_yield_oustide_luto_hist.query('Region_Type == "River Region"').set_index('Region_ID')['Water Yield (ML)'].to_dict()
            self.WATER_UNDER_NATURAL_LAND_RR = rr_natural_land

        if settings.WATER_REGION_DEF == 'Drainage Division':
            dd_outside_luto = pd.read_hdf(os.path.join(INPUT_DIR, 'water_yield_outside_LUTO_study_area_2010_2100_dd_ml.h5'))
            dd_outside_luto = dd_outside_luto.loc[:, pd.IndexSlice[:, settings.SSP]]
            dd_outside_luto.columns = dd_outside_luto.columns.droplevel('ssp')

            dd_natural_land = pd.read_hdf(os.path.join(INPUT_DIR, 'water_yield_natural_land_2010_2100_dd_ml.h5'))
            dd_natural_land = dd_natural_land.loc[:, pd.IndexSlice[:, settings.SSP]]
            dd_natural_land.columns = dd_natural_land.columns.droplevel('ssp')

            self.WATER_OUTSIDE_LUTO_DD = dd_outside_luto
            self.WATER_OUTSIDE_LUTO_DD_HIST = water_yield_oustide_luto_hist.query('Region_Type == "Drainage Division"').set_index('Region_ID')['Water Yield (ML)'].to_dict()
            self.WATER_UNDER_NATURAL_LAND_DD = dd_natural_land
            
        # Place holder for Water Yield under River Region to avoid recalculating it every time.
        self.WATER_YIELD_RR_BASE_YR = None
        
        
        ###############################################################
        # Carbon sequestration by natural lands.
        ###############################################################
        print("\tLoading carbon sequestration by natural lands data...", flush=True)

        '''
        ['NATURAL_LAND_AGB_TCO2_HA']
            CO2 in aboveground living biomass in natural land i.e., the part impacted by livestock 
        ['NATURAL_LAND_AGB_DEBRIS_TCO2_HA']
            CO2 in aboveground living biomass and debris in natural land i.e., the part impacted by fire
        ['NATURAL_LAND_TREES_DEBRIS_SOIL_TCO2_HA']
            CO2 in aboveground living biomass and debris and soil in natural land i.e., the part impacted by land clearance
        '''
    
        # Load the natural land carbon data.
        nat_land_CO2 = pd.read_hdf(os.path.join(INPUT_DIR, "natural_land_t_co2_ha.h5"))
        # Get the carbon sequestration in each natural land types
        co2e_stock_unall_natural = np.array(
            nat_land_CO2['NATURAL_LAND_TREES_DEBRIS_SOIL_TCO2_HA'] - (nat_land_CO2['NATURAL_LAND_AGB_DEBRIS_TCO2_HA'] * fire_risk.to_numpy() / 100),
            dtype=np.float32
        )
        co2e_stock_lvstk_natural = np.array(
            co2e_stock_unall_natural - (0.3 * nat_land_CO2['NATURAL_LAND_AGB_TCO2_HA']) * (fire_risk.to_numpy() / 100),
            dtype=np.float32
        )

        # Get the carbon emissions from the one natural land to another
        self.GHG_PENALTY_UNALL_NATURAL_TO_MODIFIED = self.get_array_resfactor_applied(co2e_stock_unall_natural)
        self.GHG_PENALTY_UNALL_NATURAL_TO_LVSTK_NATURAL = self.get_array_resfactor_applied(co2e_stock_unall_natural - co2e_stock_lvstk_natural)
        self.GHG_PENALTY_LVSTK_NATURAL_TO_UNALL_NATURAL = self.get_array_resfactor_applied(co2e_stock_lvstk_natural - co2e_stock_unall_natural)
        self.GHG_PENALTY_LVSTK_NATURAL_TO_MODIFIED = self.get_array_resfactor_applied(co2e_stock_lvstk_natural)



        ###############################################################
        # Demand data.
        ###############################################################
        print("\tLoading demand data...", flush=True)

        # Load demand data (actual production (tonnes, ML) by commodity) - from demand model
        dd = pd.read_hdf(os.path.join(INPUT_DIR, 'demand_projections.h5') )

        # Select the demand data under the running scenario
        self.DEMAND_DATA = dd.loc[(settings.SCENARIO,
                                   settings.DIET_DOM,
                                   settings.DIET_GLOB,
                                   settings.CONVERGENCE,
                                   settings.IMPORT_TREND,
                                   settings.WASTE,
                                   settings.FEED_EFFICIENCY)].copy()

        # Convert eggs from count to tonnes
        self.DEMAND_DATA.loc['eggs'] = self.DEMAND_DATA.loc['eggs'] * settings.EGGS_AVG_WEIGHT / 1000 / 1000

        # Get the off-land commodities
        self.DEMAND_OFFLAND = self.DEMAND_DATA.loc[self.DEMAND_DATA.query("COMMODITY in @settings.OFF_LAND_COMMODITIES").index, 'PRODUCTION'].copy()

        # Remove off-land commodities
        self.DEMAND_C = self.DEMAND_DATA.loc[self.DEMAND_DATA.query("COMMODITY not in @settings.OFF_LAND_COMMODITIES").index, 'PRODUCTION'].copy()

        # Convert to numpy array of shape (91, 26)
        self.DEMAND_C = self.DEMAND_C.to_numpy(dtype = np.float32).T
        self.D_CY = self.DEMAND_C # new demand is in tonnes rather than deltas


        ###############################################################
        # Carbon emissions from off-land commodities.
        ###############################################################
        print("\tLoading off-land commodities' carbon emissions data...", flush=True)

        # Read the greenhouse gas intensity data
        off_land_ghg_intensity = pd.read_csv(f'{INPUT_DIR}/agGHG_lvstk_off_land.csv')
        # Split the Emission Source column into two columns
        off_land_ghg_intensity[['Emission Type', 'Emission Source']] = off_land_ghg_intensity['Emission Source'].str.extract(r'^(.*?)\s*\((.*?)\)')

        # Get the emissions from the off-land commodities
        demand_offland_long = self.DEMAND_OFFLAND.stack().reset_index()
        demand_offland_long = demand_offland_long.rename(columns={ 0: 'DEMAND (tonnes)'})

        # Merge the demand and GHG intensity, and calculate the total GHG emissions
        off_land_ghg_emissions = demand_offland_long.merge(off_land_ghg_intensity, on='COMMODITY')
        off_land_ghg_emissions['Total GHG Emissions (tCO2e)'] = off_land_ghg_emissions.eval('`DEMAND (tonnes)` * `Emission Intensity [ kg CO2eq / kg ]`')

        # Keep only the relevant columns
        self.OFF_LAND_GHG_EMISSION = off_land_ghg_emissions[['YEAR',
                                                             'COMMODITY',
                                                             'Emission Type',
                                                             'Emission Source',
                                                             'Total GHG Emissions (tCO2e)']]

        # Get the GHG constraints for luto, shape is (91, 1)
        self.OFF_LAND_GHG_EMISSION_C = self.OFF_LAND_GHG_EMISSION.groupby(['YEAR']).sum(numeric_only=True).values

        # Read the carbon price per tonne over the years (indexed by the relevant year)
        carbon_price_sheet = settings.CARBON_PRICES_FIELD or "Default"
        carbon_price_usecols = "A,B"
        carbon_price_col_names = ["Year", "Carbon_price_$_tCO2e"]
        carbon_price_sheet_index_col = "Year" # if carbon_price_sheet != "Default" else 0
        carbon_price_sheet_header = 0         # if carbon_price_sheet != "Default" else None

        self.CARBON_PRICES: dict[int, float] = pd.read_excel(
            os.path.join(INPUT_DIR, 'carbon_prices.xlsx'),
            sheet_name=carbon_price_sheet,
            usecols=carbon_price_usecols,
            names=carbon_price_col_names,
            header=carbon_price_sheet_header,
            index_col=carbon_price_sheet_index_col,
        )["Carbon_price_$_tCO2e"].to_dict()


        ###############################################################
        # GHG targets data.
        ###############################################################
        print("\tLoading GHG targets data...", flush=True)

        # If GHG_LIMITS_TYPE == 'file' then import the Excel spreadsheet and import the results to a python dictionary {year: target (tCO2e), ...}
        if settings.GHG_LIMITS_TYPE == "file":
            self.GHG_TARGETS = pd.read_excel(
                os.path.join(INPUT_DIR, "GHG_targets.xlsx"), sheet_name="Data", index_col="YEAR"
            )
            self.GHG_TARGETS = self.GHG_TARGETS[settings.GHG_LIMITS_FIELD].to_dict()

        # If settings.GHG_LIMITS_TYPE == 'dict' then import the Excel spreadsheet and import the results to a python dictionary {year: target (tCO2e), ...}
        elif settings.GHG_LIMITS_TYPE == "dict":

            # Create a dictionary to hold the GHG target data
            self.GHG_TARGETS = {}  # pd.DataFrame(columns = ['TOTAL_GHG_TCO2E'])

            # # Create linear function f and interpolate
            f = interp1d(
                list(settings.GHG_LIMITS.keys()),
                list(settings.GHG_LIMITS.values()),
                kind="linear",
                fill_value="extrapolate",
            )
            # keys = range(2010, 2101)
            for yr in range(2010, 2101):
                self.GHG_TARGETS[yr] = f(yr)


        ###############################################################
        # Savanna burning data.
        ###############################################################
        print("\tLoading savanna burning data...", flush=True)

        # Read in the dataframe
        savburn_df = pd.read_hdf(os.path.join(INPUT_DIR, 'cell_savanna_burning.h5') )

        # Load the columns as numpy arrays
        self.SAVBURN_ELIGIBLE = self.get_array_resfactor_applied(
            savburn_df.ELIGIBLE_AREA.to_numpy()                                       # 1 = areas eligible for early dry season savanna burning under the ERF, 0 = ineligible          
        )
        self.SAVBURN_TOTAL_TCO2E_HA = self.get_array_resfactor_applied(
            savburn_df.AEA_TOTAL_TCO2E_HA.to_numpy()
        )
        
        # # Avoided emissions from savanna burning
        # self.SAVBURN_AVEM_CH4_TCO2E_HA = savburn_df.SAV_AVEM_CH4_TCO2E_HA.to_numpy()  # Avoided emissions - methane
        # self.SAVBURN_AVEM_N2O_TCO2E_HA = savburn_df.SAV_AVEM_N2O_TCO2E_HA.to_numpy()  # Avoided emissions - nitrous oxide
        # self.SAVBURN_SEQ_CO2_TCO2E_HA = savburn_df.SAV_SEQ_CO2_TCO2E_HA.to_numpy()    # Additional carbon sequestration - carbon dioxide

        # Cost per hectare in dollars from settings
        self.SAVBURN_COST_HA = settings.SAVBURN_COST_HA_YR


        ###############################################################
        # Biodiversity priority conservation data. (GBF Target 2)
        ###############################################################
        print("\tLoading biodiversity data...", flush=True)
        """
        Kunming-Montreal Biodiversity Framework Target 2: Restore 30% of all Degraded Ecosystems
        Ensure that by 2030 at least 30 per cent of areas of degraded terrestrial, inland water, and coastal and marine ecosystems are under effective restoration,
        in order to enhance biodiversity and ecosystem functions and services, ecological integrity and connectivity.
        """
        
        # Get the biodiversity rank value produced by the Zonation algorithm 
        GBF2_rank_layer = self.get_array_resfactor_applied(
            xr.open_dataarray(os.path.join(INPUT_DIR, 'GBF2_conserve_priority.nc')).sel(ssp=f'ssp{settings.SSP}').compute().values
        )
        
        
        # Get the conservation performance of cumulative area to rank value curve for GBF Target 2
        # key is the cumulative area (%), value is the rank value. For example, the {5:0.63} means 
        # that cells with >= 0.63 rank value take up 5% of the total area.
        conservation_area2contribution_performance_curve = pd.read_excel(
            os.path.join(INPUT_DIR, 'GBF2_conserve_performance.xlsx'), sheet_name=f'ssp{settings.SSP}'
        ).set_index('AREA_COVERAGE_PERCENT')['PRIORITY_RANK'].to_dict()
        
        
        # Get the mask for the cells identified as critical areas for conservation
        self.GBF2_PRIORITY_CONSERVATION_MASK = (
            GBF2_rank_layer >= conservation_area2contribution_performance_curve[settings.GBF2_PRIORITY_CRITICAL_AREA_PERCENTAGE]
        )
        

        # Create a dictionary to hold the annual biodiversity target proportion data for GBF Target 2
        f = interp1d(
            list(settings.BIODIV_GBF_TARGET_2_DICT.keys()),
            list(settings.BIODIV_GBF_TARGET_2_DICT.values()),
            kind = "linear",
            fill_value = "extrapolate",
        )
        biodiv_GBF_target_2_proportions_2010_2100 = {yr: f(yr).item() for yr in range(2010, 2101)}

        # Get the connectivity score between 0 and 1, where 1 is the highest connectivity
        biodiv_priorities = pd.read_hdf(os.path.join(INPUT_DIR, 'biodiv_priorities.h5'))

        if settings.CONNECTIVITY_SOURCE == 'NCI':
            connectivity_score = biodiv_priorities['DCCEEW_NCI'].to_numpy(dtype = np.float32)
            connectivity_score = np.where(self.MASK, connectivity_score, 1)               # Set the connectivity score to 1 for cells outside the LUMASK
            connectivity_score = np.interp(connectivity_score, (connectivity_score.min(), connectivity_score.max()), (settings.CONNECTIVITY_LB, 1)).astype('float32')
        elif settings.CONNECTIVITY_SOURCE == 'DWI':
            connectivity_score = biodiv_priorities['NATURAL_AREA_CONNECTIVITY'].to_numpy(dtype = np.float32)
            connectivity_score = np.interp(connectivity_score, (connectivity_score.min(), connectivity_score.max()), (1, settings.CONNECTIVITY_LB)).astype('float32')
        elif settings.CONNECTIVITY_SOURCE == 'NONE':
            connectivity_score = np.ones(self.NCELLS, dtype = np.float32)
        else:
            raise ValueError(f"Invalid connectivity source: {settings.CONNECTIVITY_SOURCE}, must be 'NCI', 'DWI' or 'NONE'")
        
        connectivity_score = self.get_array_resfactor_applied(connectivity_score)


        # Get the raw biodiversity priority score
        biodiv_score_raw = self.get_array_resfactor_applied(
            biodiv_priorities['BIODIV_PRIORITY_SSP' + str(settings.SSP)].to_numpy(dtype = np.float32)
        )
        # Weight the biodiversity score by the connectivity score; 
        # - RAW_WEIGHTED:               biodiversity score weighted by connectivity score for all LUTO study area
        # - RAW_WEIGHTED_CRITICAL_AREA: biodiversity score weighted by connectivity score for the critical conservation area
        self.BIODIV_SCORE_RAW_WEIGHTED = biodiv_score_raw * connectivity_score
        self.BIODIV_SCORE_RAW_WEIGHTED_CRITICAL_AREA = self.BIODIV_SCORE_RAW_WEIGHTED * self.GBF2_PRIORITY_CONSERVATION_MASK
        
        # Get the habitat degradation look-up table
        self.BIODIV_HABITAT_DEGRADE_LOOK_UP = pd.read_csv(os.path.join(INPUT_DIR, 'BIODIV_HABITAT_DEGRADE_LOOK_UP.csv'))\
            .set_index('lu')['RETAIN_RATION_AFTER_DEGRADATE'].to_dict()
        
        self.BIODIV_HABITAT_DEGRADE_LOOK_UP = {         # Round degradation figures to avoid numerical issues in Gurobi
            j: round(x, settings.ROUND_DECMIALS) 
            for j, x in self.BIODIV_HABITAT_DEGRADE_LOOK_UP.items()
        }

        # Get the biodiversity degradation score (0-1) for each cell
        '''
        The degradation scores are float values range between 0-1 indicating the discount of biodiversity value for each cell.
        E.g., 0.8 means the biodiversity value of the cell is 80% of the original raw biodiversity value.
        '''
        self.BIODIV_DEGRADE_LDS = np.where(self.SAVBURN_ELIGIBLE, settings.LDS_BIODIVERSITY_VALUE, 1)                                                   # Get the biodiversity degradation score for LDS burning (1D numpy array)
        biodiv_degrade_habitat = np.vectorize(self.BIODIV_HABITAT_DEGRADE_LOOK_UP.get, otypes=[float])(self.LUMAP).astype(np.float32)                   # Get the biodiversity degradation score for each cell (1D numpy array)

        # Get the biodiversity damage under LDS burning and land-use change
        biodiv_degradation_raw_weighted_LDS = self.BIODIV_SCORE_RAW_WEIGHTED_CRITICAL_AREA * (1 - self.BIODIV_DEGRADE_LDS)                              # Biodiversity damage under LDS burning (1D numpy array)
        biodiv_degradation_raw_weighted_habitat = self.BIODIV_SCORE_RAW_WEIGHTED_CRITICAL_AREA * (1 - biodiv_degrade_habitat)                           # Biodiversity damage under under HCAS (1D numpy array)

        # Get the biodiversity value at the beginning of the simulation
        self.BIODIV_RAW_WEIGHTED_LDS = self.BIODIV_SCORE_RAW_WEIGHTED_CRITICAL_AREA - biodiv_degradation_raw_weighted_LDS                               # Biodiversity value under LDS burning (1D numpy array); will be used as base score for calculating ag/non-ag stratagies impacts on biodiversity
        biodiv_base_yr_val = self.BIODIV_RAW_WEIGHTED_LDS - biodiv_degradation_raw_weighted_habitat                                                     # Biodiversity value at the beginning year (1D numpy array)
        
        # Get the retain value after degradation at the beginning of the simulation
        self.BIODIV_BASE_YR_VAL_SUM = np.nansum(                                                                                                        # Sum the biodiversity value within the LUMASK
            biodiv_base_yr_val[self.GBF2_PRIORITY_CONSERVATION_MASK] * self.REAL_AREA[self.GBF2_PRIORITY_CONSERVATION_MASK]
        )                            
        self.BIODIV_BASE_YR_VAL_EACH_LU = np.bincount(                                                                                                  # Sum the biodiversity value within each land-use type
            self.LUMAP[self.GBF2_PRIORITY_CONSERVATION_MASK], 
            weights=biodiv_base_yr_val[self.GBF2_PRIORITY_CONSERVATION_MASK] * self.REAL_AREA[self.GBF2_PRIORITY_CONSERVATION_MASK],
            minlength=self.N_AG_LUS
        ) 
        

        # Biodiversity values need to be restored under the GBF Target 2                    
        '''                 
        The biodiversity value to be restored is calculated as the difference between the 'Unallocated - natural land'                  
        and 'current land-use' regarding their biodiversity degradation scale.                  
        '''                 
        biodiv_degradation_base_yr_val = (
            biodiv_degradation_raw_weighted_LDS +                                                                                               # Biodiversity degradation from LDS burning
            biodiv_degradation_raw_weighted_habitat                                                                                             # Biodiversity degradation from HCAS
        )
        self.BIODIV_BASE_YR_DEGRADATION = np.nansum(                                                                                            # Sum the biodiversity degradation value within the LUMASK
            biodiv_degradation_base_yr_val[self.GBF2_PRIORITY_CONSERVATION_MASK] * self.REAL_AREA[self.GBF2_PRIORITY_CONSERVATION_MASK]
        )     

        # Multiply by biodiversity target to get the additional biodiversity score required to achieve the target
        self.BIODIV_GBF_TARGET_2 = {
            yr: self.BIODIV_BASE_YR_VAL_SUM + self.BIODIV_BASE_YR_DEGRADATION * biodiv_GBF_target_2_proportions_2010_2100[yr]
            for yr in range(2010, 2101)
        }
        
        
        ###############################################################
        # Vegetation data.
        ###############################################################
        
        print("\tLoading vegetation data...", flush=True)
        
        # Read in the pre-1750 vegetation statistics, and get NVIS class names and areas
        self.GBF3_BASELINE_AREA_AND_USERDEFINE_TARGETS = pd.read_excel(
            INPUT_DIR + '/BIODIVERSITY_GBF3_SCORES_AND_TARGETS.xlsx',
            sheet_name = f'NVIS_{NVIS_CLASS_DETAIL}_{NVIS_SPATIAL_DETAIL}_SPATIAL_DETAIL'
        )
        
        for _,row in self.GBF3_BASELINE_AREA_AND_USERDEFINE_TARGETS.iterrows():
            if not all([
                row['USER_DEFINED_TARGET_PERCENT_2030'] >= 0,
                row['USER_DEFINED_TARGET_PERCENT_2050'] >= 0,
                row['USER_DEFINED_TARGET_PERCENT_2100'] >= 0]
            ):
                raise ValueError(f"NVIS class {row['group']} has no user-defined targets for all years.")
        
        self.BIO_GBF3_ID2DESC = dict(enumerate(self.GBF3_BASELINE_AREA_AND_USERDEFINE_TARGETS['group']))
        self.BIO_GBF3_BASELINE_SCORE_ALL_AUSTRALIA = self.GBF3_BASELINE_AREA_AND_USERDEFINE_TARGETS['AREA_WEIGHTED_SCORE_ALL_AUSTRALIA_HA'].to_numpy()
        self.BIO_GBF3_BASELINE_SCORE_OUTSIDE_LUTO = self.GBF3_BASELINE_AREA_AND_USERDEFINE_TARGETS['AREA_WEIGHTED_SCORE_OUTSIDE_LUTO_NATURAL_HA'].to_numpy()
        self.BIO_GBF3_N_CLASSES = self.BIO_GBF3_BASELINE_SCORE_ALL_AUSTRALIA.shape[0]
      

        # Read in vegetation layer data
        NVIS_pre_xr = xr.load_dataarray(INPUT_DIR + f'/NVIS_{NVIS_CLASS_DETAIL}_{NVIS_SPATIAL_DETAIL}_SPATIAL_DETAIL.nc').values

        # Apply mask
        if NVIS_SPATIAL_DETAIL == 'LOW':
            # 1D vector, each cell is an index of the NVIS class
            self.NVIS_PRE_GR = NVIS_pre_xr[self.MASK]
            # Conver to 2D array, n_class * n_cell, each cell is 1 if the cell is the coresponding NVIS class, 0 otherwise
            self.NVIS_PRE_GR = np.array([(self.NVIS_PRE_GR == i) for i in self.BIO_GBF3_ID2DESC.keys()]).astype(np.bool_)
        else:
            # 2D array, n_class * n_cell, each cell is the area percentage of the coresponding NVIS class
            self.NVIS_PRE_GR = NVIS_pre_xr[:, self.MASK] / 100  # divide by 100 to convert percentage to proportion

        # Apply Savanna Burning penalties
        veg_degradation_raw_weighted_LDS = self.NVIS_PRE_GR * (1 - self.BIODIV_DEGRADE_LDS)   # Savburn damages
        self.NVIS_PRE_GR_LDS = self.NVIS_PRE_GR - veg_degradation_raw_weighted_LDS
        
        # Container storing which cells apply to each major vegetation group
        epsilon = 1e-5
        self.MAJOR_VEG_INDECES = {
            v: np.where(self.NVIS_PRE_GR[v] > epsilon)[0]
            for v in range(self.NVIS_PRE_GR.shape[0])
        }
            
            
 
        #####################################################################
        # Biodiersity species suitability and environmental significance data.
        #####################################################################
        print("\tLoading Species suitability and environmental significance variables...", flush=True)
        
        # Read in the species data from Carla Archibald (noted as GBF-4A)
        BIO_GBF4A_SPECIES_raw = xr.open_dataset(f'{settings.INPUT_DIR}/bio_ssp{settings.SSP}_EnviroSuit.nc', chunks={'year':1,'species':1})['data']        


        bio_GBF4A_baseline_score = pd.read_csv(INPUT_DIR + '/BIODIVERSITY_GBF4A_SCORES.csv')
        bio_GBF4A_target_percent = pd.read_csv(INPUT_DIR + '/BIODIVERSITY_GBF4A_TARGET.csv')
        
        self.BIO_GBF4A_SEL_SPECIES = [row['species'] for _,row in bio_GBF4A_target_percent.iterrows() 
                                      if all([row['USER_DEFINED_TARGET_PERCENT_2030']>0,
                                              row['USER_DEFINED_TARGET_PERCENT_2050']>0,
                                              row['USER_DEFINED_TARGET_PERCENT_2100']>0])]
        
        self.BIO_GBF4A_OUTSDIE_LUTO_SCORE_SPECIES = bio_GBF4A_baseline_score.query(f'species in {self.BIO_GBF4A_SEL_SPECIES}')[['species', 'year', f'OUTSIDE_LUTO_NATURAL_SUITABILITY_AREA_WEIGHTED_HA_SSP{settings.SSP}']]
        self.BIO_GBF4A_OUTSDIE_LUTO_SCORE_GROUPS = pd.read_csv(INPUT_DIR + '/BIODIVERSITY_GBF4A_SCORES_group.csv')[['group', 'year', f'OUTSIDE_LUTO_NATURAL_SUITABILITY_AREA_WEIGHTED_HA_SSP{settings.SSP}']]
        
        self.BIO_GBF4A_BASELINE_SCORE_AND_TARGET_PERCENT_SPECIES = bio_GBF4A_target_percent.query(f'species in {self.BIO_GBF4A_SEL_SPECIES}')
        self.BIO_GBF4A_BASELINE_SCORE_GROUPS = pd.read_csv(INPUT_DIR + '/BIODIVERSITY_GBF4A_TARGET_group.csv')

        self.BIO_GBF4A_SPECIES_LAYER = BIO_GBF4A_SPECIES_raw.sel(species=self.BIO_GBF4A_SEL_SPECIES).compute()
        self.BIO_GBF4A_GROUPS_LAYER = xr.load_dataset(f'{settings.INPUT_DIR}/bio_ssp{settings.SSP}_EnviroSuit_group.nc')['data']
        
        self.N_SPECIES = len(self.BIO_GBF4A_SEL_SPECIES)
        
        # Read in the species data from DCCEEW National Environmental Significance (noted as GBF-4B)
        BIO_GBF4B_SNES_score = pd.read_csv(INPUT_DIR + '/bio_DCCEEW_SNES_target.csv')
        BIO_GBF4B_ECNES_score = pd.read_csv(INPUT_DIR + '/bio_DCCEEW_ECNES_target.csv')
        
        self.BIO_GBF_4B_SNES_LIKELY_SEL = [row['SCIENTIFIC_NAME'] for _,row in BIO_GBF4B_SNES_score.iterrows()
                                                if all([row['USER_DEFINED_TARGET_PERCENT_2030_LIKELY']>0,
                                                        row['USER_DEFINED_TARGET_PERCENT_2050_LIKELY']>0,
                                                        row['USER_DEFINED_TARGET_PERCENT_2100_LIKELY']>0])]
        
        self.BIO_GBF_4B_SNES_LIKELY_AND_MAYBE_SEL = [row['SCIENTIFIC_NAME'] for _,row in BIO_GBF4B_SNES_score.iterrows()
                                                if all([row['USER_DEFINED_TARGET_PERCENT_2030_LIKELY_MAYBE']>0,
                                                        row['USER_DEFINED_TARGET_PERCENT_2050_LIKELY_MAYBE']>0,
                                                        row['USER_DEFINED_TARGET_PERCENT_2100_LIKELY_MAYBE']>0])]
        
        self.BIO_GBF4B_ECNES_LIKELY_SEL = [row['COMMUNITY'] for _,row in BIO_GBF4B_ECNES_score.iterrows()
                                                if all([row['USER_DEFINED_TARGET_PERCENT_2030_LIKELY']>0,
                                                        row['USER_DEFINED_TARGET_PERCENT_2050_LIKELY']>0,
                                                        row['USER_DEFINED_TARGET_PERCENT_2100_LIKELY']>0])]
        
        self.BIO_GBF4B_ECNES_LIKELY_AND_MAYBE_SEL = [row['COMMUNITY'] for _,row in BIO_GBF4B_ECNES_score.iterrows()
                                                if all([row['USER_DEFINED_TARGET_PERCENT_2030_LIKELY_MAYBE']>0,
                                                        row['USER_DEFINED_TARGET_PERCENT_2050_LIKELY_MAYBE']>0,
                                                        row['USER_DEFINED_TARGET_PERCENT_2100_LIKELY_MAYBE']>0])]
        
        
        if len(self.BIO_GBF_4B_SNES_LIKELY_SEL) == 0 or len(self.BIO_GBF4B_ECNES_LIKELY_SEL) == 0:
            raise ValueError("At least one of 'LIKELY' layers should be selected!")
        
        likely_maybe_union = set(self.BIO_GBF_4B_SNES_LIKELY_SEL) & set(self.BIO_GBF_4B_SNES_LIKELY_AND_MAYBE_SEL)
        if len(likely_maybe_union) > 0:
            print(f"WARNING: {len(likely_maybe_union)} species are found in both 'LIKELY' and 'LIKELY_MAYBE' layers!")
            print(' LUTO will only use "LIKELY" layer to set target for SNES targets:')
            [print(f"    {i}") for i in likely_maybe_union]
            self.BIO_GBF_4B_SNES_LIKELY_AND_MAYBE_SEL = list(set(self.BIO_GBF_4B_SNES_LIKELY_AND_MAYBE_SEL) - set(self.BIO_GBF_4B_SNES_LIKELY_SEL))
            
        likely_maybe_union = set(self.BIO_GBF4B_ECNES_LIKELY_SEL) & set(self.BIO_GBF4B_ECNES_LIKELY_AND_MAYBE_SEL)
        if len(likely_maybe_union) > 0:
            print(f"WARNING: {len(likely_maybe_union)} communities are found in both 'LIKELY' and 'LIKELY_MAYBE' layers!")
            print('LUTO will only use "LIKELY" layer to set target for ECNES targets:')
            [print(f"    {i}") for i in likely_maybe_union]
            self.BIO_GBF4B_ECNES_LIKELY_AND_MAYBE_SEL = list(set(self.BIO_GBF4B_ECNES_LIKELY_AND_MAYBE_SEL) - set(self.BIO_GBF4B_ECNES_LIKELY_SEL))
            

        self.BIO_GBF4B_SNES_BASELINE_SCORE_TARGET_PERCENT_LIKELY = BIO_GBF4B_SNES_score.query(f'SCIENTIFIC_NAME in {self.BIO_GBF_4B_SNES_LIKELY_SEL}')
        self.BIO_GBF4B_SNES_BASELINE_SCORE_TARGET_PERCENT_LIKELY_AND_MAYBE = BIO_GBF4B_SNES_score.query(f'SCIENTIFIC_NAME in {self.BIO_GBF_4B_SNES_LIKELY_AND_MAYBE_SEL}')
        self.BIO_GBF4B_ECNES_BASELINE_SCORE_TARGET_PERCENT_LIKELY = BIO_GBF4B_ECNES_score.query(f'COMMUNITY in {self.BIO_GBF4B_ECNES_LIKELY_SEL}')
        self.BIO_GBF4B_ECNES_BASELINE_SCORE_TARGET_PERCENT_LIKELY_AND_MAYBE = BIO_GBF4B_ECNES_score.query(f'COMMUNITY in {self.BIO_GBF4B_ECNES_LIKELY_AND_MAYBE_SEL}')
        
 
 
        ###############################################################
        # BECCS data.
        ###############################################################
        print("\tLoading BECCS data...", flush=True)

        # Load dataframe
        beccs_df = pd.read_hdf(os.path.join(INPUT_DIR, 'cell_BECCS_df.h5') )

        # Capture as numpy arrays
        self.BECCS_COSTS_AUD_HA_YR = self.get_array_resfactor_applied(beccs_df['BECCS_COSTS_AUD_HA_YR'].to_numpy())
        self.BECCS_REV_AUD_HA_YR = self.get_array_resfactor_applied(beccs_df['BECCS_REV_AUD_HA_YR'].to_numpy())
        self.BECCS_TCO2E_HA_YR = self.get_array_resfactor_applied(beccs_df['BECCS_TCO2E_HA_YR'].to_numpy())
        self.BECCS_MWH_HA_YR = self.get_array_resfactor_applied(beccs_df['BECCS_MWH_HA_YR'].to_numpy())


        ###############################################################
        # Cost multiplier data.
        ###############################################################
        cost_mult_excel = pd.ExcelFile(os.path.join(INPUT_DIR, 'cost_multipliers.xlsx'))
        self.AC_COST_MULTS = pd.read_excel(cost_mult_excel, "AC_multiplier", index_col="Year")
        self.QC_COST_MULTS = pd.read_excel(cost_mult_excel, "QC_multiplier", index_col="Year")
        self.FOC_COST_MULTS = pd.read_excel(cost_mult_excel, "FOC_multiplier", index_col="Year")
        self.FLC_COST_MULTS = pd.read_excel(cost_mult_excel, "FLC_multiplier", index_col="Year")
        self.FDC_COST_MULTS = pd.read_excel(cost_mult_excel, "FDC_multiplier", index_col="Year")
        self.WP_COST_MULTS = pd.read_excel(cost_mult_excel, "WP_multiplier", index_col="Year")["Water_delivery_price_multiplier"].to_dict()
        self.WATER_LICENSE_COST_MULTS = pd.read_excel(cost_mult_excel, "Water License Cost multiplier", index_col="Year")["Water_license_cost_multiplier"].to_dict()
        self.EST_COST_MULTS = pd.read_excel(cost_mult_excel, "Establishment cost multiplier", index_col="Year")["Establishment_cost_multiplier"].to_dict()
        self.MAINT_COST_MULTS = pd.read_excel(cost_mult_excel, "Maintennance cost multiplier", index_col="Year")["Maintennance_cost_multiplier"].to_dict()
        self.TRANS_COST_MULTS = pd.read_excel(cost_mult_excel, "Transitions cost multiplier", index_col="Year")["Transitions_cost_multiplier"].to_dict()
        self.SAVBURN_COST_MULTS = pd.read_excel(cost_mult_excel, "Savanna burning cost multiplier", index_col="Year")["Savanna_burning_cost_multiplier"].to_dict()
        self.IRRIG_COST_MULTS = pd.read_excel(cost_mult_excel, "Irrigation cost multiplier", index_col="Year")["Irrigation_cost_multiplier"].to_dict()
        self.BECCS_COST_MULTS = pd.read_excel(cost_mult_excel, "BECCS cost multiplier", index_col="Year")["BECCS_cost_multiplier"].to_dict()
        self.BECCS_REV_MULTS = pd.read_excel(cost_mult_excel, "BECCS revenue multiplier", index_col="Year")["BECCS_revenue_multiplier"].to_dict()
        self.FENCE_COST_MULTS = pd.read_excel(cost_mult_excel, "Fencing cost multiplier", index_col="Year")["Fencing_cost_multiplier"].to_dict()


<<<<<<< HEAD
        ###############################################################
        # Apply resfactor to various arrays required for data loading.
        ###############################################################
        self.SAVBURN_ELIGIBLE = self.get_array_resfactor_applied(self.SAVBURN_ELIGIBLE)
        self.BIODIV_SCORE_RAW_WEIGHTED = self.get_array_resfactor_applied(self.BIODIV_SCORE_RAW_WEIGHTED)
        self.BIODIV_RAW_WEIGHTED_LDS = self.get_array_resfactor_applied(self.BIODIV_RAW_WEIGHTED_LDS)

        print("Data loading complete\n")        
=======
        print("Data loading complete\n")
        
>>>>>>> 948d775b

    def get_coord(self, index_ij: np.ndarray, trans):
        """
        Calculate the coordinates [[lon,...],[lat,...]] based on
        the given index [[row,...],[col,...]] and transformation matrix.

        Parameters:
        index_ij (np.ndarray): A numpy array containing the row and column indices.
        trans (affin): An instance of the Transformation class.
        resfactor (int, optional): The resolution factor. Defaults to 1.

        Returns:
        tuple: A tuple containing the x and y coordinates.
        """
        coord_x = trans.c + trans.a * (index_ij[1] + 0.5)    # Move to the center of the cell
        coord_y = trans.f + trans.e * (index_ij[0] + 0.5)    # Move to the center of the cell
        return coord_x, coord_y


    def update_geo_meta(self):
        """
        Update the geographic metadata based on the current settings.

        Note: When this function is called, the RESFACTOR is assumend to be > 1,
        because there is no need to update the metadata if the RESFACTOR is 1.

        Returns:
            dict: The updated geographic metadata.
        """
        meta = self.GEO_META_FULLRES.copy()
        height, width = (self.GEO_META_FULLRES['height'], self.GEO_META_FULLRES['width'])  if settings.WRITE_FULL_RES_MAPS else self.LUMAP_2D_RESFACTORED.shape
        trans = list(self.GEO_META_FULLRES['transform'])
        trans[0] = trans[0] if settings.WRITE_FULL_RES_MAPS else trans[0] * settings.RESFACTOR    # Adjust the X resolution
        trans[4] = trans[4] if settings.WRITE_FULL_RES_MAPS else trans[4] * settings.RESFACTOR    # Adjust the Y resolution
        trans = Affine(*trans)
        meta.update(width=width, height=height, compress='lzw', driver='GTiff', transform=trans, nodata=self.NODATA, dtype='float32')
        return meta

    def get_array_resfactor_applied(self, array: np.ndarray):
        """
        Returns a version of the given array with the ResFactor applied.
        """
        return array[self.MASK]

    def get_df_resfactor_applied(self, df: pd.DataFrame):
        """
        Returns a version of the given DataFrame with the ResFactor applied.
        """
        return df.iloc[self.MASK]

    def add_lumap(self, yr: int, lumap: np.ndarray):
        """
        Safely adds a land-use map to the the Data object.
        """
        self.lumaps[yr] = lumap

    def add_lmmap(self, yr: int, lmmap: np.ndarray):
        """
        Safely adds a land-management map to the Data object.
        """
        self.lmmaps[yr] = lmmap

    def add_ammaps(self, yr: int, ammap: np.ndarray):
        """
        Safely adds an agricultural management map to the Data object.
        """
        self.ammaps[yr] = ammap

    def add_ag_dvars(self, yr: int, ag_dvars: np.ndarray):
        """
        Safely adds agricultural decision variables' values to the Data object.
        """
        self.ag_dvars[yr] = ag_dvars

    def add_non_ag_dvars(self, yr: int, non_ag_dvars: np.ndarray):
        """
        Safely adds non-agricultural decision variables' values to the Data object.
        """
        self.non_ag_dvars[yr] = non_ag_dvars

    def add_ag_man_dvars(self, yr: int, ag_man_dvars: dict[str, np.ndarray]):
        """
        Safely adds agricultural management decision variables' values to the Data object.
        """
        self.ag_man_dvars[yr] = ag_man_dvars
        
        
    def get_exact_resfactored_lumap_mrj(self):
        """
        Rather than picking the center cell when resfactoring the lumap, this function
        calculate the exact value of each land-use cell based from lumap to create dvars.
        
        E.g., given a resfactor of 5, then each resfactored dvar cell will cover a 5x5 area.
        If there are 9 Apple cells in the 5x5 area, then the dvar cell for it will be 9/25. 
        
        """
        if settings.RESFACTOR == 1:
            return lumap2ag_l_mrj(self.LUMAP_NO_RESFACTOR, self.LMMAP_NO_RESFACTOR)[:, self.MASK, :]

        # Create a 2D array of IDs for the LUMAP_2D_RESFACTORED
        lumap_2d_id = np.arange(self.LUMAP_2D_RESFACTORED.size).reshape(self.LUMAP_2D_RESFACTORED.shape)
        lumap_2d_id = upsample_array(self, lumap_2d_id, settings.RESFACTOR)    
        lumask_2d_no_resfactor = (self.LUMAP_2D != self.NODATA) & (self.LUMAP_2D != self.MASK_LU_CODE)    

        # Get the 2D water supply map at full resolution 
        lmmap_full_2d = np.full_like(self.NLUM_MASK, self.NODATA, dtype=np.int16)                           # 2D map,  full of nodata (-9999)
        np.place(lmmap_full_2d, self.NLUM_MASK == 1, self.LMMAP_NO_RESFACTOR)                               # 2D map,  -9999 for ocean; -1 for desert, urban, water, etc; 0-27 for land uses

        # Calculate the number of cells with each resfactored ID cell
        cell_count = np.bincount(lumap_2d_id.flatten(), lumask_2d_no_resfactor.flatten(), minlength=self.LUMAP_2D_RESFACTORED.size)
        lumap_resample_avg = np.zeros((len(self.LANDMANS), self.NCELLS, self.N_AG_LUS), dtype=np.float32)
                
        for idx_lu in self.DESC2AGLU.values():
            for idx_w, _ in enumerate(self.LANDMANS):
                # Get the cells with the same ID and water supply
                lumap_w = (self.LUMAP_2D == idx_lu) * (lmmap_full_2d == idx_w)
                cell_sum = np.bincount(lumap_2d_id.flatten(), lumap_w.flatten(), minlength=self.LUMAP_2D_RESFACTORED.size)

                # Calculate the average value of each ID cell
                with np.errstate(divide='ignore', invalid='ignore'):                    # Ignore the division by zero warning
                    cell_avg = cell_sum / cell_count
                    cell_avg[~np.isfinite(cell_avg)] = 0                                # Set the NaN and Inf to 0
                    
                # Reshape the 1D avg array to 2D array
                cell_avg_2d = cell_avg.reshape(self.LUMAP_2D_RESFACTORED.shape)
                # Upsample the 2D array from choarser resolution to finer resolution
                cell_avg_2d = upsample_array(self, cell_avg_2d, settings.RESFACTOR).astype(np.float32)
                # Only keep the cells within the luto study area
                cell_avg_1d = cell_avg_2d[np.nonzero(self.NLUM_MASK)]
                cell_avg_1d = cell_avg_1d[self.MASK]

                lumap_resample_avg[idx_w, :, idx_lu] = cell_avg_1d
                
        return lumap_resample_avg
    
    
    
    def get_GBF3_target_scores_by_year(self, yr:int):
        '''
        Interpolate the user-defined targets to get target at the given year
        '''
        
        GBF3_target_percents = []
        for _,row in self.GBF3_BASELINE_AREA_AND_USERDEFINE_TARGETS.iterrows():
            f = interp1d(
                [2010, 2030, 2050, 2100],
                [min(row['BASE_YR_PERCENT'],row['USER_DEFINED_TARGET_PERCENT_2030']), 
                 row['USER_DEFINED_TARGET_PERCENT_2030'], 
                 row['USER_DEFINED_TARGET_PERCENT_2050'], 
                 row['USER_DEFINED_TARGET_PERCENT_2100']
                ],
                kind="linear",
                fill_value="extrapolate",
            )
            GBF3_target_percents.append(f(yr).item())
            
        return self.BIO_GBF3_BASELINE_SCORE_ALL_AUSTRALIA * GBF3_target_percents / 100  # Convert the percentage to proportion

    
    def get_GBF4A_bio_layers_by_yr(self, yr: int, level:Literal['species', 'group']='species'):
        '''
        Get the biodiversity suitability score [hectare weighted] for each species at the given year.
        
        The raw biodiversity suitability score [2D (shape, 808*978), (dtype, uint8, 0-100)] represents the 
        suitability of each cell for each species/group.  Here it is LINEARLY interpolated to the given year,
        then LINEARLY interpolated to the given spatial coordinates.
        
        Because the coordinates are the controid of the `self.MASK` array, so the spatial interpolation is 
        simultaneously a masking process. 
        
        The suitability score is then weighted by the area (ha) of each cell. The area weighting is necessary 
        to ensure that the biodiversity suitability score will not be affected by different RESFACTOR (i.e., cell size) values.
        '''
        
        input_lr = self.BIO_GBF4A_SPECIES_LAYER if level == 'species' else self.BIO_GBF4A_GROUPS_LAYER
        
        current_species_val = input_lr.interp(                          # Here the year interpolation is done first                      
            year=yr,
            method='linear', 
            kwargs={'fill_value': 'extrapolate'}
        ).interp(                                                       # Then the spatial interpolation and masking is done
            x=xr.DataArray(self.COORD_LON_LAT[0], dims='cell'),
            y=xr.DataArray(self.COORD_LON_LAT[1], dims='cell'),
            method='linear'                                             # Use LINEAR interpolation for the `suitability` values
        ).drop_vars(['year'])
        
        # Weight the biodiversity suitability by the area of each cell, so that the biodiversity contribution score
        # will not be affected by different RESFACTOR (i.e., cell size) values.
        current_species_val = (current_species_val * self.REAL_AREA).values.astype(np.float32)
        return current_species_val
    
    
    def get_GBF4A_area_weighted_score_all_Australia_by_yr(self, yr: int):
        '''
        Get the biodiversity suitability score (area weighted [ha]) for each species at the given year for all Australia.
        '''
        # Get the target percentage for each species at the given year
        target_pct = []
        for _,row in self.BIO_GBF4A_BASELINE_SCORE_AND_TARGET_PERCENT_SPECIES.iterrows():
            f = interp1d(
                [1990, 2030, 2050, 2100],
                [row['HABITAT_SUITABILITY_BASELINE_PERCENT'], row[f'USER_DEFINED_TARGET_PERCENT_2030'], row[f'USER_DEFINED_TARGET_PERCENT_2050'], row[f'USER_DEFINED_TARGET_PERCENT_2100']],
                kind="linear",
                fill_value="extrapolate",
            )
            target_pct.append(f(yr).item()) 
            
        # Calculate the target biodiversity suitability score for each species at the given year for all Australia
        target_scores_all_AUS = self.BIO_GBF4A_BASELINE_SCORE_AND_TARGET_PERCENT_SPECIES['HABITAT_SUITABILITY_BASELINE_SCORE_ALL_AUSTRALIA'] * np.array(target_pct)
        return target_scores_all_AUS
    
    
    def get_GBF4A_area_weighted_score_outside_natural_LUTO_by_yr(self, yr: int, level:Literal['species', 'group']='species'):
        '''
        Get the biodiversity suitability score (area weighted [ha]) for each species at the given year for the Outside LUTO natural land.
        '''
        
        if level == 'species':
            base_score = self.BIO_GBF4A_BASELINE_SCORE_AND_TARGET_PERCENT_SPECIES['HABITAT_SUITABILITY_BASELINE_SCORE_OUTSIDE_LUTO']
            proj_score = self.BIO_GBF4A_OUTSDIE_LUTO_SCORE_SPECIES.pivot(index='species', columns='year').reset_index()
        elif level == 'group':
            base_score = self.BIO_GBF4A_BASELINE_SCORE_GROUPS['HABITAT_SUITABILITY_BASELINE_SCORE_OUTSIDE_LUTO']
            proj_score = self.BIO_GBF4A_OUTSDIE_LUTO_SCORE_GROUPS.pivot(index='group', columns='year').reset_index()
        else:
            raise ValueError("Invalid level. Must be 'species' or 'group'")
        
        # Put the base score to the proj_score
        proj_score.columns = proj_score.columns.droplevel() 
        proj_score[1990] = base_score.values
        
        # Interpolate the suitability score for each species/group at the given year
        outside_natural_scores = []
        for _,row in proj_score.iterrows():
            f = interp1d(
                [1990, 2030, 2050, 2070, 2090],
                [row[1990], row[2030], row[2050], row[2070], row[2090]],
                kind="linear",
                fill_value="extrapolate",
            )
            outside_natural_scores.append(f(yr).item())
        
        return  outside_natural_scores
    
    
    def get_GBF4A_suitability_target_inside_natural_LUTO_by_yr(self, yr: int):
        '''
        Get the biodiversity suitability score (area weighted [ha]) for each species at the given year for the Inside LUTO natural land.
        '''
        target_scores = self.get_GBF4A_area_weighted_score_all_Australia_by_yr(yr) - self.get_GBF4A_area_weighted_score_outside_natural_LUTO_by_yr(yr)
        return target_scores.values


    def get_GBF4B_SNES_target_inside_LUTO_natural_by_year(self, yr:int, layer:Literal['LIKELY', 'LIKELY_AND_MAYBE']):
        
        # Check the layer name
        if layer == 'LIKELY':
            snes_df = self.BIO_GBF4B_SNES_BASELINE_SCORE_TARGET_PERCENT_LIKELY
        elif layer == 'LIKELY_AND_MAYBE':
            snes_df = self.BIO_GBF4B_SNES_BASELINE_SCORE_TARGET_PERCENT_LIKELY_AND_MAYBE
        else:
            raise ValueError("Invalid layer name. Must be 'LIKELY' or 'LIKELY_AND_MAYBE'")
        
        # Check the num of selected species
        if len(snes_df) == 0:
            return 0
        
        target_pct = []
        for _,row in snes_df.iterrows():
            f = interp1d(
                [2010, 2030, 2050, 2100],
                [row[f'HABITAT_SIGNIFICANCE_BASELINE_PERCENT_{layer}'], row[f'USER_DEFINED_TARGET_PERCENT_2030_{layer}'], row[f'USER_DEFINED_TARGET_PERCENT_2050_{layer}'], row[f'USER_DEFINED_TARGET_PERCENT_2100_{layer}']],
                kind = "linear",
                fill_value = "extrapolate",
            )
            target_pct.append(f(yr).item())
            
        # Get the significance score for all Australia and outside LUTO natural
        snes_out_LUTO = snes_df[f'HABITAT_SIGNIFICANCE_BASELINE_OUT_LUTO_NATURAL_{layer}']
        snes_score_all_Australia = snes_df[f'HABITAT_SIGNIFICANCE_BASELINE_ALL_AUSTRALIA_{layer}'] * target_pct
        # Get the significance score for inside LUTO natural
        snes_inside_LUTO_natural =  snes_score_all_Australia - snes_out_LUTO
        return snes_inside_LUTO_natural.values
    
        
    def get_GBF4B_ECNES_target_inside_LUTO_natural_by_year(self, yr:int, layer:Literal['LIKELY', 'LIKELY_AND_MAYBE']):
        
        # Check the layer name
        if layer == 'LIKELY':
            ecnes_df = self.BIO_GBF4B_ECNES_BASELINE_SCORE_TARGET_PERCENT_LIKELY
        elif layer == 'LIKELY_AND_MAYBE':
            ecnes_df = self.BIO_GBF4B_ECNES_BASELINE_SCORE_TARGET_PERCENT_LIKELY_AND_MAYBE
        else:
            raise ValueError("Invalid layer name. Must be 'LIKELY' or 'LIKELY_AND_MAYBE'")
        
        # Check the num of selected communities
        if len(ecnes_df) == 0:
            return 0
        
        target_pct = []
        for _,row in ecnes_df.iterrows():
            f = interp1d(
                [2010, 2030, 2050, 2100],
                [row[f'HABITAT_SIGNIFICANCE_BASELINE_PERCENT_{layer}'], row[f'USER_DEFINED_TARGET_PERCENT_2030_{layer}'], row[f'USER_DEFINED_TARGET_PERCENT_2050_{layer}'], row[f'USER_DEFINED_TARGET_PERCENT_2100_{layer}']],
                kind = "linear",
                fill_value = "extrapolate",
            )
            target_pct.append(f(yr).item())
            
        # Get the significance score for all Australia and outside LUTO natural
        ecnes_out_LUTO = ecnes_df[f'HABITAT_SIGNIFICANCE_BASELINE_OUT_LUTO_NATURAL_{layer}']
        ecnes_score_all_Australia = ecnes_df[f'HABITAT_SIGNIFICANCE_BASELINE_ALL_AUSTRALIA_{layer}'] * target_pct
        # Get the significance score for inside LUTO natural
        ecnes_inside_LUTO_natural =  ecnes_score_all_Australia - ecnes_out_LUTO
        return ecnes_inside_LUTO_natural.values
    
    
    def get_GBF4B_SNES_layers(self, layer:Literal['LIKELY', 'LIKELY_AND_MAYBE']):
        '''
        Get the biodiversity significance score (area weighted [ha]) for each species at the given year for all Australia.
        '''
        BIO_GBF4B_SPECIES_raw = xr.open_dataarray(f'{settings.INPUT_DIR}/bio_DCCEEW_SNES.nc', chunks={'species':1})
        
        if layer == 'LIKELY':
            snes_arr = BIO_GBF4B_SPECIES_raw.sel(species=self.BIO_GBF_4B_SNES_LIKELY_SEL, cell=self.MASK, presence=layer).compute()
        elif layer == 'LIKELY_AND_MAYBE':
            snes_arr = BIO_GBF4B_SPECIES_raw.sel(species=self.BIO_GBF_4B_SNES_LIKELY_AND_MAYBE_SEL, cell=self.MASK, presence=layer).compute()
        else:
            raise ValueError("Invalid layer name, must be 'LIKELY' or 'LIKELY_AND_MAYBE'")
        
        # Check the num of selected species
        if len(snes_arr) == 0:
            return np.array(0)
        
        return (snes_arr.values * self.REAL_AREA).astype(np.float32)


    def get_GBF4B_ECNES_layers(self, layer:Literal['LIKELY', 'LIKELY_AND_MAYBE']):
        '''
        Get the biodiversity significance score (area weighted [ha]) for each species at the given year for all Australia.
        '''
        BIO_GBF4B_COMUNITY_raw = xr.open_dataarray(f'{settings.INPUT_DIR}/bio_DCCEEW_ECNES.nc', chunks={'species':1})

        if layer == 'LIKELY':
            ecnes_arr = BIO_GBF4B_COMUNITY_raw.sel(species=self.BIO_GBF4B_ECNES_LIKELY_SEL, cell=self.MASK, presence=layer).compute()
        elif layer == 'LIKELY_AND_MAYBE':
            ecnes_arr = BIO_GBF4B_COMUNITY_raw.sel(species=self.BIO_GBF4B_ECNES_LIKELY_AND_MAYBE_SEL, cell=self.MASK, presence=layer).compute()
        else:
            raise ValueError("Invalid layer name, must be 'LIKELY' or 'LIKELY_AND_MAYBE'")
        
        # Check the num of selected species
        if len(ecnes_arr) == 0:
            return np.array(0)
        
        return (ecnes_arr.values * self.REAL_AREA).astype(np.float32)
    
    
    def get_regional_adoption_percent_by_year(self, yr: int):
        """
        Get the regional adoption percentage for each region for the given year.
        
        Return a list of tuples where each tuple contains 
        - the region ID, 
        - landuse name, 
        - the adoption percentage.
        
        """
        reg_adop_limits = []
        for _,row in self.REGIONAL_ADOPTION_TARGETS.iterrows():
            f = interp1d(
                [2010, 2030, 2050, 2100],
                [row['BASE_LANDUSE_AREA_PERCENT'], row['ADOPTION_PERCENTAGE_2030'], row['ADOPTION_PERCENTAGE_2050'], row['ADOPTION_PERCENTAGE_2100']],
                kind="linear",
                fill_value="extrapolate",
            )
            reg_adop_limits.append((row[REGIONAL_ADOPTION_ZONE], row['TARGET_LANDUSE'], f(yr).item()))
            
        return reg_adop_limits
    
    def get_regional_adoption_limit_ha_by_year(self, yr: int):
        """
        Get the regional adoption area for each region for the given year.
        
        Return a list of tuples where each tuple contains
        - the region ID,
        - landuse name,
        - the adoption area (ha).
        """
        reg_adop_limits = self.get_regional_adoption_percent_by_year(yr)
        reg_adop_limits_ha = []
        for reg, landuse, pct in reg_adop_limits:
            reg_total_area_ha = ((self.REGIONAL_ADOPTION_ZONES == reg) * self.REAL_AREA).sum()
            reg_adop_limits_ha.append((reg, landuse, reg_total_area_ha * pct / 100))
            
        return reg_adop_limits_ha
    
    
    def add_production_data(self, yr: int, data_type: str, prod_data: Any):
        """
        Safely save production data for a given year to the Data object.

        Parameters
        ----
        yr: int
            Year of production data being saved.
        data_type: str
            Type of production data being saved. Typically either 'Production', 'GHG Emissions' or 'Biodiversity'.
        prod_data: Any
            Actual production data to save.
        """
        if yr not in self.prod_data:
            self.prod_data[yr] = {}
        self.prod_data[yr][data_type] = prod_data

    def add_obj_vals(self, yr: int, obj_val: float):
        """
        Safely save objective value for a given year to the Data object
        """
        self.obj_vals[yr] = obj_val

    def set_path(self, base_year, target_year, step_size, years) -> str:
        """Create a folder for storing outputs and return folder name."""

        # Get the years to write
        if settings.MODE == "snapshot":
            yr_all = [base_year, target_year]
        elif settings.MODE == "timeseries":
            yr_all = list(range(base_year, target_year + 1, step_size))

        # Create path name
        self.path = f"{OUTPUT_DIR}/{self.timestamp_sim}_RF{settings.RESFACTOR}_{yr_all[0]}-{yr_all[-1]}_{settings.MODE}"

        # Get all paths
        paths = (
            [self.path]
            + [f"{self.path}/out_{yr}" for yr in yr_all]
            + [f"{self.path}/out_{yr}/lucc_separate" for yr in yr_all[1:]]
        )  # Skip creating lucc_separate for base year

        # Add the path for the comparison between base-year and target-year if in the timeseries mode
        if settings.MODE == "timeseries":
            self.path_begin_end_compare = f"{self.path}/begin_end_compare_{yr_all[0]}_{yr_all[-1]}"
            paths = (
                paths
                + [self.path_begin_end_compare]
                + [
                    f"{self.path_begin_end_compare}/out_{yr_all[0]}",
                    f"{self.path_begin_end_compare}/out_{yr_all[-1]}",
                    f"{self.path_begin_end_compare}/out_{yr_all[-1]}/lucc_separate",
                ]
            )

        # Create all paths
        for p in paths:
            if not os.path.exists(p):
                os.mkdir(p)

        return self.path

    def get_production(
        self,
        yr_cal: int,
        lumap: np.ndarray,
        lmmap: np.ndarray,
    ) -> np.ndarray:
        """
        Return total production of commodities for a specific year...

        'yr_cal' is calendar year

        Can return base year production (e.g., year = 2010) or can return production for
        a simulated year if one exists (i.e., year = 2030).

        Includes the impacts of land-use change, productivity increases, and
        climate change on yield.
        """
        if yr_cal == self.YR_CAL_BASE:
            ag_X_mrj = self.AG_L_MRJ
            non_ag_X_rk = self.NON_AG_L_RK
            ag_man_X_mrj = self.AG_MAN_L_MRJ_DICT
            
        else:
            ag_X_mrj = lumap2ag_l_mrj(lumap, lmmap)
            non_ag_X_rk = lumap2non_ag_l_mk(lumap, len(settings.NON_AG_LAND_USES.keys()))
            ag_man_X_mrj = get_base_am_vars(self.NCELLS, self.NLMS, self.N_AG_LUS)

        # Calculate year index (i.e., number of years since 2010)
        yr_idx = yr_cal - self.YR_CAL_BASE

        # Get the quantity of each commodity produced by agricultural land uses
        ag_q_mrp = ag_quantity.get_quantity_matrices(self, yr_idx)

        # Convert map of land-use in mrj format to mrp format using vectorization
        ag_X_mrp = np.einsum('mrj,pj->mrp', ag_X_mrj, self.LU2PR.astype(bool))

        # Sum quantities in product (PR/p) representation.
        ag_q_p = np.einsum('mrp,mrp->p', ag_q_mrp, ag_X_mrp)

        # Transform quantities to commodity (CM/c) representation.
        ag_q_c = np.einsum('cp,p->c', self.PR2CM.astype(bool), ag_q_p)

        # Get the quantity of each commodity produced by non-agricultural land uses
        q_crk = non_ag_quantity.get_quantity_matrix(self, ag_q_mrp, lumap)
        non_ag_q_c = np.einsum('crk,rk->c', q_crk, non_ag_X_rk)

        # Get quantities produced by agricultural management options
        ag_man_q_mrp = ag_quantity.get_agricultural_management_quantity_matrices(self, ag_q_mrp, yr_idx)
        ag_man_q_c = np.zeros(self.NCMS)

        j2p = {j: [p for p in range(self.NPRS) if self.LU2PR[p, j]]
                        for j in range(self.N_AG_LUS)}
        for am, am_lus in AG_MANAGEMENTS_TO_LAND_USES.items():
            am_j_list = [self.DESC2AGLU[lu] for lu in am_lus]
            current_ag_man_X_mrp = np.zeros(ag_q_mrp.shape, dtype=np.float32)
            for j in am_j_list:
                for p in j2p[j]:
                    current_ag_man_X_mrp[:, :, p] = ag_man_X_mrj[am][:, :, j]

            ag_man_q_p = np.einsum('mrp,mrp->p', ag_man_q_mrp[am], current_ag_man_X_mrp)
            ag_man_q_c += np.einsum('cp,p->c', self.PR2CM.astype(bool), ag_man_q_p)

        # Return total commodity production as numpy array.
        total_q_c = ag_q_c + non_ag_q_c + ag_man_q_c
        return total_q_c

    def get_carbon_price_by_yr_idx(self, yr_idx: int) -> float:
        """
        Return the price of carbon per tonne for a given year index (since 2010).
        The resulting year should be between 2010 - 2100
        """
        yr_cal = yr_idx + self.YR_CAL_BASE
        return self.get_carbon_price_by_year(yr_cal)

    def get_carbon_price_by_year(self, yr_cal: int) -> float:
        """
        Return the price of carbon per tonne for a given year.
        The resulting year should be between 2010 - 2100
        """
        if yr_cal not in self.CARBON_PRICES:
            raise ValueError(
                f"Carbon price data not given for the given year: {yr_cal}. "
                f"Year should be between {self.YR_CAL_BASE} and 2100."
            )
        return self.CARBON_PRICES[yr_cal]

    def get_water_nl_yield_for_yr_idx(
        self,
        yr_idx: int,
        water_dr_yield: Optional[np.ndarray] = None,
        water_sr_yield: Optional[np.ndarray] = None,
    ) -> np.ndarray:
        """
        Get the net land water yield array, inclusive of all cells that LUTO does not look at.

        Returns
        -------
        np.ndarray: shape (NCELLS,)
        """
        water_dr_yield = (
            water_dr_yield if water_dr_yield is not None
            else self.WATER_YIELD_DR_FILE[yr_idx]
        )
        water_sr_yield = (
            water_sr_yield if water_sr_yield is not None
            else self.WATER_YIELD_SR_FILE[yr_idx]
        )
        dr_prop = self.DEEP_ROOTED_PROPORTION

        return (dr_prop * water_dr_yield + (1 - dr_prop) * water_sr_yield)<|MERGE_RESOLUTION|>--- conflicted
+++ resolved
@@ -21,11 +21,7 @@
 
 
 import os
-<<<<<<< HEAD
-import h5py #, netCDF4
-=======
 import h5py
->>>>>>> 948d775b
 import xarray as xr
 import numpy as np
 import pandas as pd
@@ -1375,19 +1371,7 @@
         self.FENCE_COST_MULTS = pd.read_excel(cost_mult_excel, "Fencing cost multiplier", index_col="Year")["Fencing_cost_multiplier"].to_dict()
 
 
-<<<<<<< HEAD
-        ###############################################################
-        # Apply resfactor to various arrays required for data loading.
-        ###############################################################
-        self.SAVBURN_ELIGIBLE = self.get_array_resfactor_applied(self.SAVBURN_ELIGIBLE)
-        self.BIODIV_SCORE_RAW_WEIGHTED = self.get_array_resfactor_applied(self.BIODIV_SCORE_RAW_WEIGHTED)
-        self.BIODIV_RAW_WEIGHTED_LDS = self.get_array_resfactor_applied(self.BIODIV_RAW_WEIGHTED_LDS)
-
         print("Data loading complete\n")        
-=======
-        print("Data loading complete\n")
-        
->>>>>>> 948d775b
 
     def get_coord(self, index_ij: np.ndarray, trans):
         """

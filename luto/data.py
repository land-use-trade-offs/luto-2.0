# Copyright 2022 Fjalar J. de Haan and Brett A. Bryan at Deakin University
#
# This file is part of LUTO 2.0.
#
# LUTO 2.0 is free software: you can redistribute it and/or modify it under the
# terms of the GNU General Public License as published by the Free Software
# Foundation, either version 3 of the License, or (at your option) any later
# version.
#
# LUTO 2.0 is distributed in the hope that it will be useful, but WITHOUT ANY
# WARRANTY; without even the implied warranty of MERCHANTABILITY or FITNESS FOR
# A PARTICULAR PURPOSE. See the GNU General Public License for more details.
#
# You should have received a copy of the GNU General Public License along with
# LUTO 2.0. If not, see <https://www.gnu.org/licenses/>.


import os
import h5py
import xarray as xr
import numpy as np
import pandas as pd
import rasterio

import luto.settings as settings
import luto.economics.agricultural.quantity as ag_quantity
import luto.economics.non_agricultural.quantity as non_ag_quantity

from itertools import product
from collections import defaultdict
from joblib import Parallel, delayed

from dataclasses import dataclass
from typing import Any, Optional
from affine import Affine
from scipy.interpolate import interp1d
from luto.ag_managements import AG_MANAGEMENTS_TO_LAND_USES
from luto.settings import INPUT_DIR, NON_AG_LAND_USES_REVERSIBLE, NVIS_CLASS_DETAIL , NVIS_SPATIAL_DETAIL, OUTPUT_DIR
from luto.tools.spatializers import upsample_array



def dict2matrix(d, fromlist, tolist):
    """Return 0-1 matrix mapping 'from-vectors' to 'to-vectors' using dict d."""
    A = np.zeros((len(tolist), len(fromlist)), dtype=np.int8)
    for j, jstr in enumerate(fromlist):
        for istr in d[jstr]:
            i = tolist.index(istr)
            A[i, j] = True
    return A


def get_base_am_vars(ncells, ncms, n_ag_lus):
    """
    Get the 2010 agricultural management option vars.
    It is assumed that no agricultural management options were used in 2010,
    so get zero arrays in the correct format.
    """
    am_vars = {}
    for am in AG_MANAGEMENTS_TO_LAND_USES:
        am_vars[am] = np.zeros((ncms, ncells, n_ag_lus))

    return am_vars


def lumap2ag_l_mrj(lumap, lmmap):
    """
    Return land-use maps in decision-variable (X_mrj) format.
    Where 'm' is land mgt, 'r' is cell, and 'j' is agricultural land-use.

    Cells used for non-agricultural land uses will have value 0 for all agricultural
    land uses, i.e. all r.
    """
    # Set up a container array of shape m, r, j.
    x_mrj = np.zeros((2, lumap.shape[0], 28), dtype=bool)   # TODO - remove 2

    # Populate the 3D land-use, land mgt mask.
    for j in range(28):
        # One boolean map for each land use.
        jmap = np.where(lumap == j, True, False).astype(bool)
        # Keep only dryland version.
        x_mrj[0, :, j] = np.where(lmmap == False, jmap, False)
        # Keep only irrigated version.
        x_mrj[1, :, j] = np.where(lmmap == True, jmap, False)

    return x_mrj.astype(bool)


def lumap2non_ag_l_mk(lumap, num_non_ag_land_uses: int):
    """
    Convert the land-use map to a decision variable X_rk, where 'r' indexes cell and
    'k' indexes non-agricultural land use.

    Cells used for agricultural purposes have value 0 for all k.
    """
    base_code = settings.NON_AGRICULTURAL_LU_BASE_CODE
    non_ag_lu_codes = list(range(base_code, base_code + num_non_ag_land_uses))

    # Set up a container array of shape r, k.
    x_rk = np.zeros((lumap.shape[0], num_non_ag_land_uses), dtype=bool)

    for i,k in enumerate(non_ag_lu_codes):
        kmap = np.where(lumap == k, True, False)
        x_rk[:, i] = kmap

    return x_rk.astype(bool)


@dataclass
class Data:
    """
    Contains all data required for the LUTO model to run. Loads all data upon initialisation.
    """

    def __init__(self, timestamp: str) -> None:
        """
        Sets up output containers (lumaps, lmmaps, etc) and loads all LUTO data, adjusted
        for resfactor.
        """
        # Path for write module - overwrite when provided with a base and target year
        self.path = None
        # Timestamp of simulation to which this object belongs - will be updated each time a simulation
        # is run using this Data object.
        self.timestamp_sim = timestamp

        # Setup output containers
        self.lumaps = {}
        self.lmmaps = {}
        self.ammaps = {}
        self.ag_dvars = {}
        self.non_ag_dvars = {}
        self.ag_man_dvars = {}
        self.prod_data = {}
        self.obj_vals = {}

        # Containers for reprojected dvar data
        self.ag_dvars_2D_reproj_match = {}
        self.non_ag_dvars_2D_reproj_match = {}
        self.ag_man_dvars_2D_reproj_match = {}

        print('')
        print('Beginning data initialisation...')

        self.YR_CAL_BASE = 2010  # The base year, i.e. where year index yr_idx == 0.



        ###############################################################
        # Masking and spatial coarse graining.
        ###############################################################
        print("\tSetting up masking and spatial course graining data...", flush=True)

        # Set resfactor multiplier
        self.RESMULT = settings.RESFACTOR ** 2

        # Set the nodata and non-ag code
        self.NODATA = -9999
        self.MASK_LU_CODE = -1

        # Load LUMAP without resfactor
        self.LUMAP_NO_RESFACTOR = pd.read_hdf(os.path.join(INPUT_DIR, "lumap.h5")).to_numpy()                   # 1D (ij flattend),  0-27 for land uses; -1 for non-agricultural land uses; All cells in Australia (land only)

        # NLUM mask.
        with rasterio.open(os.path.join(INPUT_DIR, "NLUM_2010-11_mask.tif")) as rst:
            self.NLUM_MASK = rst.read(1).astype(np.int8)                                                        # 2D map,  0 for ocean, 1 for land
            self.LUMAP_2D = np.full_like(self.NLUM_MASK, self.NODATA, dtype=np.int16)                           # 2D map,  full of nodata (-9999)
            np.place(self.LUMAP_2D, self.NLUM_MASK == 1, self.LUMAP_NO_RESFACTOR)                               # 2D map,  -9999 for ocean; -1 for desert, urban, water, etc; 0-27 for land uses
            self.GEO_META_FULLRES = rst.meta                                                                    # dict,  key-value pairs of geospatial metadata for the full resolution land-use map
            self.GEO_META_FULLRES['dtype'] = 'float32'                                                          # Set the data type to float32
            self.GEO_META_FULLRES['nodata'] = self.NODATA                                                       # Set the nodata value to -9999

        # Mask out non-agricultural, non-environmental plantings land (i.e., -1) from lumap (True means included cells. Boolean dtype.)
        self.LUMASK = self.LUMAP_NO_RESFACTOR != self.MASK_LU_CODE                                              # 1D (ij flattend);  `True` for land uses; `False` for desert, urban, water, etc

        # Get the lon/lat coordinates.
        self.COORD_LON_LAT = self.get_coord(np.nonzero(self.NLUM_MASK), self.GEO_META_FULLRES['transform'])     # 2D array([lon, ...], [lat, ...]);  lon/lat coordinates for each cell in Australia (land only)

        # Return combined land-use and resfactor mask
        if settings.RESFACTOR > 1:

            # Create settings.RESFACTOR mask for spatial coarse-graining.
            rf_mask = self.NLUM_MASK.copy()
            nonzeroes = np.nonzero(rf_mask)
            rf_mask[int(settings.RESFACTOR/2)::settings.RESFACTOR, int(settings.RESFACTOR/2)::settings.RESFACTOR] = 0
            resmask = np.where(rf_mask[nonzeroes] == 0, True, False)

            # Superimpose resfactor mask upon land-use map mask (Boolean).
            self.MASK = self.LUMASK * resmask

            # Get the resfactored 2D lumap and x/y coordinates.
            self.LUMAP_2D_RESFACTORED = self.LUMAP_2D[int(settings.RESFACTOR/2)::settings.RESFACTOR, int(settings.RESFACTOR/2)::settings.RESFACTOR]

            # Get the resfactored lon/lat coordinates.
            self.COORD_LON_LAT = self.COORD_LON_LAT[0][self.MASK], self.COORD_LON_LAT[1][self.MASK]

            # Update the geospatial metadata.
            self.GEO_META = self.update_geo_meta()


        elif settings.RESFACTOR == 1:
            self.MASK = self.LUMASK
            self.GEO_META = self.GEO_META_FULLRES

        else:
            raise KeyError("Resfactor setting invalid")



        ###############################################################
        # Load Xarray reference data.
        ###############################################################
        print("\tLoading reference Xarray for reproject decision variables...", flush=True)
        self.REPROJECT_TARGET_ID_MAP = xr.load_dataset(f'{settings.INPUT_DIR}/bio_id_map.nc')['data'].compute()
        self.REPROJECT_REFERENCE_MAP = xr.load_dataset(f'{settings.INPUT_DIR}/bio_mask.nc')['data'].compute()



        ###############################################################
        # Load agricultural crop and livestock data.
        ###############################################################
        print("\tLoading agricultural crop and livestock data...", flush=True)
        self.AGEC_CROPS = self.get_df_resfactor_applied(pd.read_hdf(os.path.join(INPUT_DIR, "agec_crops.h5")))
        self.AGEC_LVSTK = self.get_df_resfactor_applied(pd.read_hdf(os.path.join(INPUT_DIR, "agec_lvstk.h5")))
        
        # Price multipliers for livestock and crops over the years.
        self.CROP_PRICE_MULTIPLIERS = pd.read_excel(os.path.join(INPUT_DIR, "ag_price_multipliers.xlsx"), sheet_name="AGEC_CROPS", index_col="Year")
        self.LVSTK_PRICE_MULTIPLIERS = pd.read_excel(os.path.join(INPUT_DIR, "ag_price_multipliers.xlsx"), sheet_name="AGEC_LVSTK", index_col="Year")



        ###############################################################
        # Set up lists of land-uses, commodities etc.
        ###############################################################
        print("\tSetting up lists of land uses, commodities, etc...", flush=True)

        # Read in lexicographically ordered list of land-uses.
        self.AGRICULTURAL_LANDUSES = pd.read_csv((os.path.join(INPUT_DIR, 'ag_landuses.csv')), header = None)[0].to_list()
        self.NON_AGRICULTURAL_LANDUSES = list(settings.NON_AG_LAND_USES.keys())

        self.NONAGLU2DESC = dict(zip(range(settings.NON_AGRICULTURAL_LU_BASE_CODE,
                                    settings.NON_AGRICULTURAL_LU_BASE_CODE + len(self.NON_AGRICULTURAL_LANDUSES)),
                            self.NON_AGRICULTURAL_LANDUSES))

        self.DESC2NONAGLU = {value: key for key, value in self.NONAGLU2DESC.items()}

        # Get number of land-uses
        self.N_AG_LUS = len(self.AGRICULTURAL_LANDUSES)
        self.N_NON_AG_LUS = len(self.NON_AGRICULTURAL_LANDUSES)

        # Construct land-use index dictionary (distinct from LU_IDs!)
        self.AGLU2DESC = {i: lu for i, lu in enumerate(self.AGRICULTURAL_LANDUSES)}
        self.DESC2AGLU = {value: key for key, value in self.AGLU2DESC.items()}
        self.AGLU2DESC[-1] = 'Non-agricultural land'

        # Some useful sub-sets of the land uses.
        self.LU_CROPS = [ lu for lu in self.AGRICULTURAL_LANDUSES if 'Beef' not in lu
                                                                  and 'Sheep' not in lu
                                                                  and 'Dairy' not in lu
                                                                  and 'Unallocated' not in lu
                                                                  and 'Non-agricultural' not in lu ]
        self.LU_LVSTK = [ lu for lu in self.AGRICULTURAL_LANDUSES if 'Beef' in lu
                                                        or 'Sheep' in lu
                                                        or 'Dairy' in lu ]
        self.LU_UNALL = [ lu for lu in self.AGRICULTURAL_LANDUSES if 'Unallocated' in lu ]
        self.LU_NATURAL = [
            self.DESC2AGLU["Beef - natural land"],
            self.DESC2AGLU["Dairy - natural land"],
            self.DESC2AGLU["Sheep - natural land"],
            self.DESC2AGLU["Unallocated - natural land"],
        ]
        self.LU_MODIFIED_LAND = [self.DESC2AGLU[lu] for lu in self.AGRICULTURAL_LANDUSES if self.DESC2AGLU[lu] not in self.LU_NATURAL]
        
        self.LU_CROPS_INDICES = [self.AGRICULTURAL_LANDUSES.index(lu) for lu in self.AGRICULTURAL_LANDUSES if lu in self.LU_CROPS]
        self.LU_LVSTK_INDICES = [self.AGRICULTURAL_LANDUSES.index(lu) for lu in self.AGRICULTURAL_LANDUSES if lu in self.LU_LVSTK]
        self.LU_UNALL_INDICES = [self.AGRICULTURAL_LANDUSES.index(lu) for lu in self.AGRICULTURAL_LANDUSES if lu in self.LU_UNALL]

        self.NON_AG_LU_NATURAL = [
            self.DESC2NONAGLU["Environmental Plantings"],
            self.DESC2NONAGLU["Riparian Plantings"],
            self.DESC2NONAGLU["Sheep Agroforestry"],
            self.DESC2NONAGLU["Beef Agroforestry"],
            self.DESC2NONAGLU["Carbon Plantings (Block)"],
            self.DESC2NONAGLU["Sheep Carbon Plantings (Belt)"],
            self.DESC2NONAGLU["Beef Carbon Plantings (Belt)"],
            self.DESC2NONAGLU["BECCS"],
        ]
        self.NON_AG_LU_ENV_PLANTINGS = [
            self.DESC2NONAGLU["Environmental Plantings"],
            self.DESC2NONAGLU["Riparian Plantings"],
            self.DESC2NONAGLU["Sheep Agroforestry"],
            self.DESC2NONAGLU["Beef Agroforestry"],
        ]

        # Define which land uses correspond to deep/shallow rooted water yield.
        self.LU_SHALLOW_ROOTED = [
            self.DESC2AGLU["Hay"], self.DESC2AGLU["Summer cereals"], self.DESC2AGLU["Summer legumes"],
            self.DESC2AGLU["Summer oilseeds"], self.DESC2AGLU["Winter cereals"], self.DESC2AGLU["Winter legumes"],
            self.DESC2AGLU["Winter oilseeds"], self.DESC2AGLU["Cotton"], self.DESC2AGLU["Other non-cereal crops"],
            self.DESC2AGLU["Rice"], self.DESC2AGLU["Vegetables"], self.DESC2AGLU["Dairy - modified land"],
            self.DESC2AGLU["Beef - modified land"], self.DESC2AGLU["Sheep - modified land"],
            self.DESC2AGLU["Unallocated - modified land"],
        ]
        self.LU_DEEP_ROOTED = [
            self.DESC2AGLU["Apples"], self.DESC2AGLU["Citrus"], self.DESC2AGLU["Grapes"], self.DESC2AGLU["Nuts"],
            self.DESC2AGLU["Pears"], self.DESC2AGLU["Plantation fruit"], self.DESC2AGLU["Stone fruit"],
            self.DESC2AGLU["Sugar"], self.DESC2AGLU["Tropical stone fruit"],
        ]

        # Derive land management types from AGEC.
        self.LANDMANS = {t[1] for t in self.AGEC_CROPS.columns}  # Set comp., unique entries.
        self.LANDMANS = list(self.LANDMANS)  # Turn into list.
        self.LANDMANS.sort()  # Ensure lexicographic order.

        # Get number of land management types
        self.NLMS = len(self.LANDMANS)

        # List of products. Everything upper case to avoid mistakes.
        self.PR_CROPS = [s.upper() for s in self.LU_CROPS]
        self.PR_LVSTK = [ s.upper() + ' ' + p
                          for s in self.LU_LVSTK if 'DAIRY' not in s.upper()
                          for p in ['LEXP', 'MEAT'] ]
        self.PR_LVSTK += [s.upper() for s in self.LU_LVSTK if 'DAIRY' in s.upper()]
        self.PR_LVSTK += [s.upper() + ' WOOL' for s in self.LU_LVSTK if 'SHEEP' in s.upper()]
        self.PRODUCTS = self.PR_CROPS + self.PR_LVSTK
        self.PRODUCTS.sort() # Ensure lexicographic order.

        # Get number of products
        self.NPRS = len(self.PRODUCTS)

        # Some land-uses map to multiple products -- a dict and matrix to capture this.
        # Crops land-uses and crop products are one-one. Livestock is more complicated.
        self.LU2PR_DICT = {key: [key.upper()] if key in self.LU_CROPS else [] for key in self.AGRICULTURAL_LANDUSES}
        for lu in self.LU_LVSTK:
            for PR in self.PR_LVSTK:
                if lu.upper() in PR:
                    self.LU2PR_DICT[lu] = self.LU2PR_DICT[lu] + [PR]

        # A reverse dictionary for convenience.
        self.PR2LU_DICT = {pr: key for key, val in self.LU2PR_DICT.items() for pr in val}

        self.LU2PR = dict2matrix(self.LU2PR_DICT, self.AGRICULTURAL_LANDUSES, self.PRODUCTS)


        # List of commodities. Everything lower case to avoid mistakes.
        # Basically collapse 'NATURAL LAND' and 'MODIFIED LAND' products and remove duplicates.
        self.COMMODITIES = { ( s.replace(' - NATURAL LAND', '')
                                .replace(' - MODIFIED LAND', '')
                                .lower() )
                                for s in self.PRODUCTS }
        self.COMMODITIES = list(self.COMMODITIES)
        self.COMMODITIES.sort()
        self.CM_CROPS = [s for s in self.COMMODITIES if s in [k.lower() for k in self.LU_CROPS]]

        # Get number of commodities
        self.NCMS = len(self.COMMODITIES)


        # Some commodities map to multiple products -- dict and matrix to capture this.
        # Crops commodities and products are one-one. Livestock is more complicated.
        self.CM2PR_DICT = { key.lower(): [key.upper()] if key in self.CM_CROPS else []
                    for key in self.COMMODITIES }
        for key, _ in self.CM2PR_DICT.items():
            if len(key.split())==1:
                head = key.split()[0]
                tail = 0
            else:
                head = key.split()[0]
                tail = key.split()[1]
            for PR in self.PR_LVSTK:
                if tail==0 and head.upper() in PR:
                    self.CM2PR_DICT[key] = self.CM2PR_DICT[key] + [PR]
                elif (head.upper()) in PR and (tail.upper() in PR):
                    self.CM2PR_DICT[key] = self.CM2PR_DICT[key] + [PR]
                else:
                    ... # Do nothing, this should be a crop.

        self.PR2CM = dict2matrix(self.CM2PR_DICT, self.COMMODITIES, self.PRODUCTS).T # Note the transpose.
        
        
        # Get the land-use indices for each commodity.
        self.CM2LU_IDX = defaultdict(list)
        for c in self.COMMODITIES:
            for lu in self.AGRICULTURAL_LANDUSES:
                if lu.split(' -')[0].lower() in c:
                    self.CM2LU_IDX[c].append(self.AGRICULTURAL_LANDUSES.index(lu))



        ###############################################################
        # Spatial layers.
        ###############################################################
        print("\tSetting up spatial layers data...", flush=True)

        # Actual hectares per cell, including projection corrections.
        self.REAL_AREA_NO_RESFACTOR = pd.read_hdf(os.path.join(INPUT_DIR, "real_area.h5")).to_numpy()
        self.REAL_AREA = self.get_array_resfactor_applied(self.REAL_AREA_NO_RESFACTOR) * self.RESMULT

        # Derive NCELLS (number of spatial cells) from the area array.
        self.NCELLS_NO_RESFACTOR = self.REAL_AREA_NO_RESFACTOR.shape[0]
        self.NCELLS = self.REAL_AREA.shape[0]
        
        # Initial (2010) ag decision variable (X_mrj).
        self.LMMAP_NO_RESFACTOR = pd.read_hdf(os.path.join(INPUT_DIR, "lmmap.h5")).to_numpy()
        self.AG_L_MRJ = self.get_exact_resfactored_lumap_mrj() 
        self.add_ag_dvars(self.YR_CAL_BASE, self.AG_L_MRJ)

        # Initial (2010) land-use map, mapped as lexicographic land-use class indices.
        self.LUMAP = self.AG_L_MRJ.sum(axis=0).argmax(axis=1).astype("int8")
        self.add_lumap(self.YR_CAL_BASE, self.LUMAP)

        # Initial (2010) land management map.
        self.LMMAP = self.get_array_resfactor_applied(self.LMMAP_NO_RESFACTOR)
        self.add_lmmap(self.YR_CAL_BASE, self.LMMAP)

        # Initial (2010) agricutural management maps - no cells are used for alternative agricultural management options.
        # Includes a separate AM map for each agricultural management option, because they can be stacked.
        self.AMMAP_DICT = {
            am: np.zeros(self.NCELLS).astype("int8") for am in AG_MANAGEMENTS_TO_LAND_USES
        }
        self.add_ammaps(self.YR_CAL_BASE, self.AMMAP_DICT)

        

        self.NON_AG_L_RK = lumap2non_ag_l_mk(
            self.LUMAP, len(self.NON_AGRICULTURAL_LANDUSES)     # Int8
        )
        self.add_non_ag_dvars(self.YR_CAL_BASE, self.NON_AG_L_RK)


        ###############################################################
        # Climate change impact data.
        ###############################################################
        print("\tLoading climate change data...", flush=True)

        self.CLIMATE_CHANGE_IMPACT = pd.read_hdf(
            os.path.join(INPUT_DIR, "climate_change_impacts_" + settings.RCP + "_CO2_FERT_" + settings.CO2_FERT.upper() + ".h5")
        )



        ###############################################################
        # Livestock related data.
        ###############################################################
        print("\tLoading livestock related data...", flush=True)

        self.FEED_REQ = np.nan_to_num(
            pd.read_hdf(os.path.join(INPUT_DIR, "feed_req.h5")).to_numpy()
        )
        self.PASTURE_KG_DM_HA = pd.read_hdf(
            os.path.join(INPUT_DIR, "pasture_kg_dm_ha.h5")
        ).to_numpy()
        self.SAFE_PUR_NATL = pd.read_hdf(os.path.join(INPUT_DIR, "safe_pur_natl.h5")).to_numpy()
        self.SAFE_PUR_MODL = pd.read_hdf(os.path.join(INPUT_DIR, "safe_pur_modl.h5")).to_numpy()



        ###############################################################
        # Agricultural management options data.
        ###############################################################
        print("\tLoading agricultural management options' data...", flush=True)

        # Asparagopsis taxiformis data
        asparagopsis_file = os.path.join(INPUT_DIR, "20231101_Bundle_MR.xlsx")
        self.ASPARAGOPSIS_DATA = {}
        self.ASPARAGOPSIS_DATA["Beef - natural land"] = pd.read_excel(
            asparagopsis_file, sheet_name="MR bundle (ext cattle)", index_col="Year"
        )
        self.ASPARAGOPSIS_DATA["Beef - modified land"] = pd.read_excel(
            asparagopsis_file, sheet_name="MR bundle (int cattle)", index_col="Year"
        )
        self.ASPARAGOPSIS_DATA["Sheep - natural land"] = pd.read_excel(
            asparagopsis_file, sheet_name="MR bundle (sheep)", index_col="Year"
        )
        self.ASPARAGOPSIS_DATA["Sheep - modified land"] = self.ASPARAGOPSIS_DATA[
            "Sheep - natural land"
        ]
        self.ASPARAGOPSIS_DATA["Dairy - natural land"] = pd.read_excel(
            asparagopsis_file, sheet_name="MR bundle (dairy)", index_col="Year"
        )
        self.ASPARAGOPSIS_DATA["Dairy - modified land"] = self.ASPARAGOPSIS_DATA[
            "Dairy - natural land"
        ]

        # Precision agriculture data
        prec_agr_file = os.path.join(INPUT_DIR, "20231101_Bundle_AgTech_NE.xlsx")
        self.PRECISION_AGRICULTURE_DATA = {}
        int_cropping_data = pd.read_excel(
            prec_agr_file, sheet_name="AgTech NE bundle (int cropping)", index_col="Year"
        )
        cropping_data = pd.read_excel(
            prec_agr_file, sheet_name="AgTech NE bundle (cropping)", index_col="Year"
        )
        horticulture_data = pd.read_excel(
            prec_agr_file, sheet_name="AgTech NE bundle (horticulture)", index_col="Year"
        )

        for lu in [
            "Hay",
            "Summer cereals",
            "Summer legumes",
            "Summer oilseeds",
            "Winter cereals",
            "Winter legumes",
            "Winter oilseeds",
        ]:
            # Cropping land uses
            self.PRECISION_AGRICULTURE_DATA[lu] = cropping_data

        for lu in ["Cotton", "Other non-cereal crops", "Rice", "Sugar", "Vegetables"]:
            # Intensive Cropping land uses
            self.PRECISION_AGRICULTURE_DATA[lu] = int_cropping_data

        for lu in [
            "Apples",
            "Citrus",
            "Grapes",
            "Nuts",
            "Pears",
            "Plantation fruit",
            "Stone fruit",
            "Tropical stone fruit",
        ]:
            # Horticulture land uses
            self.PRECISION_AGRICULTURE_DATA[lu] = horticulture_data

        # Ecological grazing data
        eco_grazing_file = os.path.join(INPUT_DIR, "20231107_ECOGRAZE_Bundle.xlsx")
        self.ECOLOGICAL_GRAZING_DATA = {}
        self.ECOLOGICAL_GRAZING_DATA["Beef - modified land"] = pd.read_excel(
            eco_grazing_file, sheet_name="Ecograze bundle (ext cattle)", index_col="Year"
        )
        self.ECOLOGICAL_GRAZING_DATA["Sheep - modified land"] = pd.read_excel(
            eco_grazing_file, sheet_name="Ecograze bundle (sheep)", index_col="Year"
        )
        self.ECOLOGICAL_GRAZING_DATA["Dairy - modified land"] = pd.read_excel(
            eco_grazing_file, sheet_name="Ecograze bundle (dairy)", index_col="Year"
        )

        # Load soil carbon data, convert C to CO2e (x 44/12), and average over years
        self.SOIL_CARBON_AVG_T_CO2_HA = self.get_array_resfactor_applied(
            pd.read_hdf(os.path.join(INPUT_DIR, "soil_carbon_t_ha.h5")).to_numpy(dtype=np.float32)
            * (44 / 12)
            / settings.SOC_AMORTISATION
        )

        # Load AgTech EI data
        prec_agr_file = os.path.join(INPUT_DIR, '20231107_Bundle_AgTech_EI.xlsx')
        self.AGTECH_EI_DATA = {}
        int_cropping_data = pd.read_excel( prec_agr_file, sheet_name='AgTech EI bundle (int cropping)', index_col='Year' )
        cropping_data = pd.read_excel( prec_agr_file, sheet_name='AgTech EI bundle (cropping)', index_col='Year' )
        horticulture_data = pd.read_excel( prec_agr_file, sheet_name='AgTech EI bundle (horticulture)', index_col='Year' )

        for lu in ['Hay', 'Summer cereals', 'Summer legumes', 'Summer oilseeds',
                'Winter cereals', 'Winter legumes', 'Winter oilseeds']:
            # Cropping land uses
            self.AGTECH_EI_DATA[lu] = cropping_data

        for lu in ['Cotton', 'Other non-cereal crops', 'Rice', 'Sugar', 'Vegetables']:
            # Intensive Cropping land uses
            self.AGTECH_EI_DATA[lu] = int_cropping_data

        for lu in ['Apples', 'Citrus', 'Grapes', 'Nuts', 'Pears',
                'Plantation fruit', 'Stone fruit', 'Tropical stone fruit']:
            # Horticulture land uses
            self.AGTECH_EI_DATA[lu] = horticulture_data

        # Load BioChar data
        biochar_file = os.path.join(INPUT_DIR, '20240918_Bundle_BC.xlsx')
        self.BIOCHAR_DATA = {}
        cropping_data = pd.read_excel( biochar_file, sheet_name='Biochar (cropping)', index_col='Year' )
        horticulture_data = pd.read_excel( biochar_file, sheet_name='Biochar (horticulture)', index_col='Year' )

        for lu in ['Hay', 'Summer cereals', 'Summer legumes', 'Summer oilseeds',
                'Winter cereals', 'Winter legumes', 'Winter oilseeds']:
            # Cropping land uses
            self.BIOCHAR_DATA[lu] = cropping_data

        for lu in ['Apples', 'Citrus', 'Grapes', 'Nuts', 'Pears',
                'Plantation fruit', 'Stone fruit', 'Tropical stone fruit']:
            # Horticulture land uses
            self.BIOCHAR_DATA[lu] = horticulture_data



        ###############################################################
        # Productivity data.
        ###############################################################
        print("\tLoading productivity data...", flush=True)

        # Yield increases.
        fpath = os.path.join(INPUT_DIR, "yieldincreases_bau2022.csv")
        self.BAU_PROD_INCR = pd.read_csv(fpath, header=[0, 1]).astype(np.float32)



        ###############################################################
        # Apply resfactor to various required data arrays 
        # and Calculate base year production 
        ###############################################################
        self.CLIMATE_CHANGE_IMPACT = self.get_df_resfactor_applied(self.CLIMATE_CHANGE_IMPACT)
        self.FEED_REQ = self.get_array_resfactor_applied(self.FEED_REQ)
        self.PASTURE_KG_DM_HA = self.get_array_resfactor_applied(self.PASTURE_KG_DM_HA)
        self.SAFE_PUR_MODL = self.get_array_resfactor_applied(self.SAFE_PUR_MODL)
        self.SAFE_PUR_NATL = self.get_array_resfactor_applied(self.SAFE_PUR_NATL)

        self.AG_MAN_L_MRJ_DICT = get_base_am_vars(self.NCELLS, self.NLMS, self.N_AG_LUS)
        self.add_ag_man_dvars(self.YR_CAL_BASE, self.AG_MAN_L_MRJ_DICT)
        
        print("\tCalculating base year productivity...", flush=True)
        yr_cal_base_prod_data = self.get_production(self.YR_CAL_BASE, self.LUMAP, self.LMMAP)
        self.add_production_data(self.YR_CAL_BASE, "Production", yr_cal_base_prod_data)



        ###############################################################
        # Auxiliary Spatial Layers
        # (spatial layers not required for production calculation)
        ###############################################################
        print("\tLoading auxiliary spatial layers data...", flush=True)

        # Load stream length data in metres of stream per cell
        self.STREAM_LENGTH = pd.read_hdf(
            os.path.join(INPUT_DIR, "stream_length_m_cell.h5")
        ).to_numpy()

        # Calculate the proportion of the area of each cell within stream buffer (convert REAL_AREA from ha to m2 and divide m2 by m2)
        self.RP_PROPORTION = self.get_array_resfactor_applied(
            ((2 * settings.RIPARIAN_PLANTING_BUFFER_WIDTH * self.STREAM_LENGTH) / (self.REAL_AREA_NO_RESFACTOR * 10000)).astype(np.float32)
        )
        # Calculate the length of fencing required for each cell in per hectare terms for riparian plantings
        self.RP_FENCING_LENGTH = self.get_array_resfactor_applied(
            ((2 * settings.RIPARIAN_PLANTING_TORTUOSITY_FACTOR * self.STREAM_LENGTH) / self.REAL_AREA_NO_RESFACTOR).astype(np.float32)
        )


        # Initial reprojected dvars data (2D xarray, ).
        self.add_ag_dvars_xr(self.YR_CAL_BASE, self.AG_L_MRJ)
        self.add_am_dvars_xr(self.YR_CAL_BASE, self.AG_MAN_L_MRJ_DICT)
        self.add_non_ag_dvars_xr(self.YR_CAL_BASE, self.NON_AG_L_RK)


        ###############################################################
        # Additional agricultural economic data.
        ###############################################################
        print("\tLoading additional agricultural economic data...", flush=True)


        # Load greenhouse gas emissions from agriculture
        self.AGGHG_CROPS = self.get_df_resfactor_applied(
            pd.read_hdf(os.path.join(INPUT_DIR, "agGHG_crops.h5"))
        )
        self.AGGHG_LVSTK = self.get_df_resfactor_applied(
            pd.read_hdf(os.path.join(INPUT_DIR, "agGHG_lvstk.h5"))
        )
        self.AGGHG_IRRPAST = self.get_array_resfactor_applied(
            pd.read_hdf(os.path.join(INPUT_DIR, "agGHG_irrpast.h5"))
        )

        # Raw transition cost matrix. In AUD/ha and ordered lexicographically.
        self.AG_TMATRIX = np.load(os.path.join(INPUT_DIR, "ag_tmatrix.npy"))
        
        # Apply penalty if a transition was occur from natural to modified land.
        for i,j in product(range(self.N_AG_LUS), range(self.N_AG_LUS)):
            if (not i in self.LU_MODIFIED_LAND) and (j in self.LU_MODIFIED_LAND):
                self.AG_TMATRIX[i,j] += settings.NATURAL_TO_MODIFIED_LAND_PENALTY
        
        # Boolean x_mrj matrix with allowed land uses j for each cell r under lm.
        self.EXCLUDE = np.load(os.path.join(INPUT_DIR, "x_mrj.npy"))
        self.EXCLUDE = self.EXCLUDE[:, self.MASK, :]  # Apply resfactor specially for the exclude matrix



        ###############################################################
        # Non-agricultural data.
        ###############################################################
        print("\tLoading non-agricultural data...", flush=True)

        # Load plantings economic data
        self.EP_EST_COST_HA = self.get_array_resfactor_applied(
            pd.read_hdf(os.path.join(INPUT_DIR, "ep_est_cost_ha.h5")).to_numpy(dtype=np.float32)
        )
        self.CP_EST_COST_HA = self.get_array_resfactor_applied(
            pd.read_hdf(os.path.join(INPUT_DIR, "cp_est_cost_ha.h5")).to_numpy(dtype=np.float32)
        )

        # Load fire risk data (reduced carbon sequestration by this amount)
        fr_df = pd.read_hdf(os.path.join(INPUT_DIR, "fire_risk.h5"))
        fr_dict = {"low": "FD_RISK_PERC_5TH", "med": "FD_RISK_MEDIAN", "high": "FD_RISK_PERC_95TH"}
        fire_risk = fr_df[fr_dict[settings.FIRE_RISK]]

        # Load environmental plantings (block) GHG sequestration (aboveground carbon discounted by settings.RISK_OF_REVERSAL and settings.FIRE_RISK)
        ep_df = pd.read_hdf(os.path.join(INPUT_DIR, "ep_block_avg_t_co2_ha_yr.h5"))
        self.EP_BLOCK_AVG_T_CO2_HA = self.get_array_resfactor_applied(
            (
                ep_df.EP_BLOCK_AG_AVG_T_CO2_HA_YR * (fire_risk / 100) * (1 - settings.RISK_OF_REVERSAL)
                + ep_df.EP_BLOCK_BG_AVG_T_CO2_HA_YR
            ).to_numpy(dtype=np.float32)
        )

        # Load environmental plantings (belt) GHG sequestration (aboveground carbon discounted by settings.RISK_OF_REVERSAL and settings.FIRE_RISK)
        ep_df = pd.read_hdf(os.path.join(INPUT_DIR, "ep_belt_avg_t_co2_ha_yr.h5"))
        self.EP_BELT_AVG_T_CO2_HA = self.get_array_resfactor_applied(
            (
                (ep_df.EP_BELT_AG_AVG_T_CO2_HA_YR * (fire_risk / 100) * (1 - settings.RISK_OF_REVERSAL))
                + ep_df.EP_BELT_BG_AVG_T_CO2_HA_YR
            ).to_numpy(dtype=np.float32)
        )

        # Load environmental plantings (riparian) GHG sequestration (aboveground carbon discounted by settings.RISK_OF_REVERSAL and settings.FIRE_RISK)
        ep_df = pd.read_hdf(os.path.join(INPUT_DIR, "ep_rip_avg_t_co2_ha_yr.h5"))
        self.EP_RIP_AVG_T_CO2_HA = self.get_array_resfactor_applied(
            (
                (ep_df.EP_RIP_AG_AVG_T_CO2_HA_YR * (fire_risk / 100) * (1 - settings.RISK_OF_REVERSAL))
                + ep_df.EP_RIP_BG_AVG_T_CO2_HA_YR
            ).to_numpy(dtype=np.float32)
        )

        # Load carbon plantings (block) GHG sequestration (aboveground carbon discounted by settings.RISK_OF_REVERSAL and settings.FIRE_RISK)
        cp_df = pd.read_hdf(os.path.join(INPUT_DIR, "cp_block_avg_t_co2_ha_yr.h5"))
        self.CP_BLOCK_AVG_T_CO2_HA = self.get_array_resfactor_applied(
            (
                (cp_df.CP_BLOCK_AG_AVG_T_CO2_HA_YR * (fire_risk / 100) * (1 - settings.RISK_OF_REVERSAL))
                + cp_df.CP_BLOCK_BG_AVG_T_CO2_HA_YR
            ).to_numpy(dtype=np.float32)
        )

        # Load farm forestry [i.e. carbon plantings (belt)] GHG sequestration (aboveground carbon discounted by settings.RISK_OF_REVERSAL and settings.FIRE_RISK)
        cp_df = pd.read_hdf(os.path.join(INPUT_DIR, "cp_belt_avg_t_co2_ha_yr.h5"))
        self.CP_BELT_AVG_T_CO2_HA = self.get_array_resfactor_applied(
            (
                (cp_df.CP_BELT_AG_AVG_T_CO2_HA_YR * (fire_risk / 100) * (1 - settings.RISK_OF_REVERSAL))
                + cp_df.CP_BELT_BG_AVG_T_CO2_HA_YR
            ).to_numpy(dtype=np.float32)
        )

        # Agricultural land use to plantings raw transition costs:
        self.AG2EP_TRANSITION_COSTS_HA = np.load(
            os.path.join(INPUT_DIR, "ag_to_ep_tmatrix.npy")
        )  # shape: (28,)

        # EP to agricultural land use transition costs:
        self.EP2AG_TRANSITION_COSTS_HA = np.load(
            os.path.join(INPUT_DIR, "ep_to_ag_tmatrix.npy")
        )  # shape: (28,)


        ###############################################################
        # Water data.
        ###############################################################
        print("\tLoading water data...", flush=True)
        
        # Initialize water constraints to avoid recalculating them every time.
        self.WATER_YIELD_LIMITS = None

        # Water requirements by land use -- LVSTK.
        wreq_lvstk_dry = pd.DataFrame()
        wreq_lvstk_irr = pd.DataFrame()

        # The rj-indexed arrays have zeroes where j is not livestock.
        for lu in self.AGRICULTURAL_LANDUSES:
            if lu in self.LU_LVSTK:
                # First find out which animal is involved.
                animal, _ = ag_quantity.lvs_veg_types(lu)
                # Water requirements per head are for drinking and irrigation.
                wreq_lvstk_dry[lu] = self.AGEC_LVSTK["WR_DRN", animal] * settings.LIVESTOCK_DRINKING_WATER
                wreq_lvstk_irr[lu] = (
                    self.AGEC_LVSTK["WR_IRR", animal] + self.AGEC_LVSTK["WR_DRN", animal] * settings.LIVESTOCK_DRINKING_WATER
                )
            else:
                wreq_lvstk_dry[lu] = 0.0
                wreq_lvstk_irr[lu] = 0.0

        # Water requirements by land use -- CROPS.
        wreq_crops_irr = pd.DataFrame()

        # The rj-indexed arrays have zeroes where j is not a crop.
        for lu in self.AGRICULTURAL_LANDUSES:
            if lu in self.LU_CROPS:
                wreq_crops_irr[lu] = self.AGEC_CROPS["WR", "irr", lu]
            else:
                wreq_crops_irr[lu] = 0.0

        # Add together as they have nans where not lvstk/crops
        self.WREQ_DRY_RJ = np.nan_to_num(wreq_lvstk_dry.to_numpy(dtype=np.float32))
        self.WREQ_IRR_RJ = np.nan_to_num(wreq_crops_irr.to_numpy(dtype=np.float32)) + np.nan_to_num(
            wreq_lvstk_irr.to_numpy(dtype=np.float32)
        )

        # Spatially explicit costs of a water licence per ML.
        self.WATER_LICENCE_PRICE = self.get_array_resfactor_applied(
            np.nan_to_num(
                pd.read_hdf(os.path.join(INPUT_DIR, "water_licence_price.h5")).to_numpy()
            )
        )

        # Spatially explicit costs of water delivery per ML.
        self.WATER_DELIVERY_PRICE = self.get_array_resfactor_applied(
            np.nan_to_num(
                pd.read_hdf(os.path.join(INPUT_DIR, "water_delivery_price.h5")).to_numpy()
            )
        )

        # River regions.
        self.RIVREG_ID = self.get_array_resfactor_applied(
            pd.read_hdf(os.path.join(INPUT_DIR, "rivreg_id.h5")).to_numpy()  # River region ID mapped.
        )
        rr = pd.read_hdf(os.path.join(INPUT_DIR, "rivreg_lut.h5"))
        self.RIVREG_DICT = dict(
            zip(rr.HR_RIVREG_ID, rr.HR_RIVREG_NAME)
        )  # River region ID to Name lookup table
        self.RIVREG_LIMITS = dict(
            zip(rr.HR_RIVREG_ID, rr.WATER_YIELD_HIST_BASELINE_ML)
        )  # River region ID and water use limits

        # Drainage divisions
        self.DRAINDIV_ID = self.get_array_resfactor_applied(
            pd.read_hdf(os.path.join(INPUT_DIR, "draindiv_id.h5")).to_numpy()  # Drainage div ID mapped.
        )
        dd = pd.read_hdf(os.path.join(INPUT_DIR, "draindiv_lut.h5"))
        self.DRAINDIV_DICT = dict(
            zip(dd.HR_DRAINDIV_ID, dd.HR_DRAINDIV_NAME)
        )  # Drainage div ID to Name lookup table
        self.DRAINDIV_LIMITS = dict(
            zip(dd.HR_DRAINDIV_ID, dd.WATER_YIELD_HIST_BASELINE_ML)
        )  # Drainage div ID and water use limits


        # Water yields -- run off from a cell into catchment by deep-rooted, shallow-rooted, and natural land
        water_yield_baselines = pd.read_hdf(os.path.join(INPUT_DIR, "water_yield_baselines.h5"))
        self.WATER_YIELD_HIST_DR = self.get_array_resfactor_applied(
            water_yield_baselines['WATER_YIELD_HIST_DR_ML_HA'].to_numpy(dtype = np.float32)
        )
        self.WATER_YIELD_HIST_SR = self.get_array_resfactor_applied(
            water_yield_baselines["WATER_YIELD_HIST_SR_ML_HA"].to_numpy(dtype = np.float32)
        )
        self.DEEP_ROOTED_PROPORTION = self.get_array_resfactor_applied(
            water_yield_baselines['DEEP_ROOTED_PROPORTION'].to_numpy(dtype = np.float32)
        )
        self.WATER_YIELD_HIST_NL = self.get_array_resfactor_applied(
            water_yield_baselines.eval('WATER_YIELD_HIST_DR_ML_HA * DEEP_ROOTED_PROPORTION + \
                                        WATER_YIELD_HIST_SR_ML_HA * (1 - DEEP_ROOTED_PROPORTION)'
                                      ).to_numpy(dtype = np.float32)
        )
        wyield_fname_dr = os.path.join(INPUT_DIR, 'water_yield_ssp' + str(settings.SSP) + '_2010-2100_dr_ml_ha.h5')
        wyield_fname_sr = os.path.join(INPUT_DIR, 'water_yield_ssp' + str(settings.SSP) + '_2010-2100_sr_ml_ha.h5')
        
        # Read the data into memory with [...], so that it can be pickled.
        self.WATER_YIELD_DR_FILE = h5py.File(wyield_fname_dr, 'r')[f'Water_yield_GCM-Ensemble_ssp{settings.SSP}_2010-2100_DR_ML_HA_mean'][...][:, self.MASK]
        self.WATER_YIELD_SR_FILE = h5py.File(wyield_fname_sr, 'r')[f'Water_yield_GCM-Ensemble_ssp{settings.SSP}_2010-2100_SR_ML_HA_mean'][...][:, self.MASK] 
        

        # Water yield from outside LUTO study area.
        water_yield_oustide_luto_hist = pd.read_hdf(os.path.join(INPUT_DIR, 'water_yield_outside_LUTO_study_area_hist_1970_2000.h5'))
        
        if settings.WATER_REGION_DEF == 'River Region':
            rr_outside_luto = pd.read_hdf(os.path.join(INPUT_DIR, 'water_yield_outside_LUTO_study_area_2010_2100_rr_ml.h5'))
            rr_outside_luto = rr_outside_luto.loc[:, pd.IndexSlice[:, settings.SSP]]
            rr_outside_luto.columns = rr_outside_luto.columns.droplevel('ssp')

            rr_natural_land = pd.read_hdf(os.path.join(INPUT_DIR, 'water_yield_natural_land_2010_2100_rr_ml.h5'))
            rr_natural_land = rr_natural_land.loc[:, pd.IndexSlice[:, settings.SSP]]
            rr_natural_land.columns = rr_natural_land.columns.droplevel('ssp')

            self.WATER_OUTSIDE_LUTO_RR = rr_outside_luto
            self.WATER_OUTSIDE_LUTO_RR_HIST = water_yield_oustide_luto_hist.query('Region_Type == "River Region"').set_index('Region_ID')['Water Yield (ML)'].to_dict()
            self.WATER_UNDER_NATURAL_LAND_RR = rr_natural_land

        if settings.WATER_REGION_DEF == 'Drainage Division':
            dd_outside_luto = pd.read_hdf(os.path.join(INPUT_DIR, 'water_yield_outside_LUTO_study_area_2010_2100_dd_ml.h5'))
            dd_outside_luto = dd_outside_luto.loc[:, pd.IndexSlice[:, settings.SSP]]
            dd_outside_luto.columns = dd_outside_luto.columns.droplevel('ssp')

            dd_natural_land = pd.read_hdf(os.path.join(INPUT_DIR, 'water_yield_natural_land_2010_2100_dd_ml.h5'))
            dd_natural_land = dd_natural_land.loc[:, pd.IndexSlice[:, settings.SSP]]
            dd_natural_land.columns = dd_natural_land.columns.droplevel('ssp')

            self.WATER_OUTSIDE_LUTO_DD = dd_outside_luto
            self.WATER_OUTSIDE_LUTO_DD_HIST = water_yield_oustide_luto_hist.query('Region_Type == "Drainage Division"').set_index('Region_ID')['Water Yield (ML)'].to_dict()
            self.WATER_UNDER_NATURAL_LAND_DD = dd_natural_land
            
        # Place holder for Water Yield under River Region to avoid recalculating it every time.
        self.WATER_YIELD_RR_BASE_YR = None
        
        
        ###############################################################
        # Carbon sequestration by trees data.
        ###############################################################
        print("\tLoading carbon sequestration by trees data...", flush=True)

        # Load the remnant vegetation carbon data.
        rem_veg = pd.read_hdf(os.path.join(INPUT_DIR, "natural_land_t_co2_ha.h5")).to_numpy(
            dtype=np.float32
        )
        rem_veg = np.squeeze(rem_veg)  # Remove extraneous extra dimension

        # Discount by fire risk.
        self.NATURAL_LAND_T_CO2_HA = self.get_array_resfactor_applied(
            rem_veg * (fire_risk.to_numpy() / 100)
        )



        ###############################################################
        # Demand data.
        ###############################################################
        print("\tLoading demand data...", flush=True)

        # Load demand data (actual production (tonnes, ML) by commodity) - from demand model
        dd = pd.read_hdf(os.path.join(INPUT_DIR, 'demand_projections.h5') )

        # Select the demand data under the running scenario
        self.DEMAND_DATA = dd.loc[(settings.SCENARIO,
                                   settings.DIET_DOM,
                                   settings.DIET_GLOB,
                                   settings.CONVERGENCE,
                                   settings.IMPORT_TREND,
                                   settings.WASTE,
                                   settings.FEED_EFFICIENCY)].copy()

        # Convert eggs from count to tonnes
        self.DEMAND_DATA.loc['eggs'] = self.DEMAND_DATA.loc['eggs'] * settings.EGGS_AVG_WEIGHT / 1000 / 1000

        # Get the off-land commodities
        self.DEMAND_OFFLAND = self.DEMAND_DATA.loc[self.DEMAND_DATA.query("COMMODITY in @settings.OFF_LAND_COMMODITIES").index, 'PRODUCTION'].copy()

        # Remove off-land commodities
        self.DEMAND_C = self.DEMAND_DATA.loc[self.DEMAND_DATA.query("COMMODITY not in @settings.OFF_LAND_COMMODITIES").index, 'PRODUCTION'].copy()

        # Convert to numpy array of shape (91, 26)
        self.DEMAND_C = self.DEMAND_C.to_numpy(dtype = np.float32).T
        self.D_CY = self.DEMAND_C # new demand is in tonnes rather than deltas


        ###############################################################
        # Carbon emissions from off-land commodities.
        ###############################################################
        print("\tLoading off-land commodities' carbon emissions data...", flush=True)

        # Read the greenhouse gas intensity data
        off_land_ghg_intensity = pd.read_csv(f'{INPUT_DIR}/agGHG_lvstk_off_land.csv')
        # Split the Emission Source column into two columns
        off_land_ghg_intensity[['Emission Type', 'Emission Source']] = off_land_ghg_intensity['Emission Source'].str.extract(r'^(.*?)\s*\((.*?)\)')

        # Get the emissions from the off-land commodities
        demand_offland_long = self.DEMAND_OFFLAND.stack().reset_index()
        demand_offland_long = demand_offland_long.rename(columns={ 0: 'DEMAND (tonnes)'})

        # Merge the demand and GHG intensity, and calculate the total GHG emissions
        off_land_ghg_emissions = demand_offland_long.merge(off_land_ghg_intensity, on='COMMODITY')
        off_land_ghg_emissions['Total GHG Emissions (tCO2e)'] = off_land_ghg_emissions.eval('`DEMAND (tonnes)` * `Emission Intensity [ kg CO2eq / kg ]`')

        # Keep only the relevant columns
        self.OFF_LAND_GHG_EMISSION = off_land_ghg_emissions[['YEAR',
                                                             'COMMODITY',
                                                             'Emission Type',
                                                             'Emission Source',
                                                             'Total GHG Emissions (tCO2e)']]

        # Get the GHG constraints for luto, shape is (91, 1)
        self.OFF_LAND_GHG_EMISSION_C = self.OFF_LAND_GHG_EMISSION.groupby(['YEAR']).sum(numeric_only=True).values

        # Read the carbon price per tonne over the years (indexed by the relevant year)
        carbon_price_sheet = settings.CARBON_PRICES_FIELD or "Default"
        carbon_price_usecols = "A,B"
        carbon_price_col_names = ["Year", "Carbon_price_$_tCO2e"]
        carbon_price_sheet_index_col = "Year" # if carbon_price_sheet != "Default" else 0
        carbon_price_sheet_header = 0         # if carbon_price_sheet != "Default" else None

        self.CARBON_PRICES: dict[int, float] = pd.read_excel(
            os.path.join(INPUT_DIR, 'carbon_prices.xlsx'),
            sheet_name=carbon_price_sheet,
            usecols=carbon_price_usecols,
            names=carbon_price_col_names,
            header=carbon_price_sheet_header,
            index_col=carbon_price_sheet_index_col,
        )["Carbon_price_$_tCO2e"].to_dict()


        ###############################################################
        # GHG targets data.
        ###############################################################
        print("\tLoading GHG targets data...", flush=True)

        # If GHG_LIMITS_TYPE == 'file' then import the Excel spreadsheet and import the results to a python dictionary {year: target (tCO2e), ...}
        if settings.GHG_LIMITS_TYPE == "file":
            self.GHG_TARGETS = pd.read_excel(
                os.path.join(INPUT_DIR, "GHG_targets.xlsx"), sheet_name="Data", index_col="YEAR"
            )
            self.GHG_TARGETS = self.GHG_TARGETS[settings.GHG_LIMITS_FIELD].to_dict()

        # If settings.GHG_LIMITS_TYPE == 'dict' then import the Excel spreadsheet and import the results to a python dictionary {year: target (tCO2e), ...}
        elif settings.GHG_LIMITS_TYPE == "dict":

            # Create a dictionary to hold the GHG target data
            self.GHG_TARGETS = {}  # pd.DataFrame(columns = ['TOTAL_GHG_TCO2E'])

            # # Create linear function f and interpolate
            f = interp1d(
                list(settings.GHG_LIMITS.keys()),
                list(settings.GHG_LIMITS.values()),
                kind="linear",
                fill_value="extrapolate",
            )
            # keys = range(2010, 2101)
            for yr in range(2010, 2101):
                self.GHG_TARGETS[yr] = f(yr)


        ###############################################################
        # Savanna burning data.
        ###############################################################
        print("\tLoading savanna burning data...", flush=True)

        # Read in the dataframe
        savburn_df = pd.read_hdf(os.path.join(INPUT_DIR, 'cell_savanna_burning.h5') )

        # Load the columns as numpy arrays
        self.SAVBURN_ELIGIBLE = savburn_df.ELIGIBLE_AREA.to_numpy()               # 1 = areas eligible for early dry season savanna burning under the ERF, 0 = ineligible
        self.SAVBURN_AVEM_CH4_TCO2E_HA = savburn_df.SAV_AVEM_CH4_TCO2E_HA.to_numpy()  # Avoided emissions - methane
        self.SAVBURN_AVEM_N2O_TCO2E_HA = savburn_df.SAV_AVEM_N2O_TCO2E_HA.to_numpy()  # Avoided emissions - nitrous oxide
        self.SAVBURN_SEQ_CO2_TCO2E_HA = savburn_df.SAV_SEQ_CO2_TCO2E_HA.to_numpy()    # Additional carbon sequestration - carbon dioxide
        self.SAVBURN_TOTAL_TCO2E_HA = self.get_array_resfactor_applied(
            savburn_df.AEA_TOTAL_TCO2E_HA.to_numpy()
        )

        # Cost per hectare in dollars from settings
        self.SAVBURN_COST_HA = settings.SAVBURN_COST_HA_YR


        ###############################################################
        # Biodiversity data.
        ###############################################################
        print("\tLoading biodiversity data...", flush=True)
        """
        Kunming-Montreal Biodiversity Framework Target 2: Restore 30% of all Degraded Ecosystems
        Ensure that by 2030 at least 30 per cent of areas of degraded terrestrial, inland water, and coastal and marine ecosystems are under effective restoration,
        in order to enhance biodiversity and ecosystem functions and services, ecological integrity and connectivity.
        """

        # Create a dictionary to hold the annual biodiversity target proportion data for GBF Target 2
        f = interp1d(
            list(settings.BIODIV_GBF_TARGET_2_DICT.keys()),
            list(settings.BIODIV_GBF_TARGET_2_DICT.values()),
            kind = "linear",
            fill_value = "extrapolate",
        )
        biodiv_GBF_target_2_proportions_2010_2100 = {yr: f(yr).item() for yr in range(2010, 2101)}

        # Get the connectivity score between 0 and 1, where 1 is the highest connectivity
        biodiv_priorities = pd.read_hdf(os.path.join(INPUT_DIR, 'biodiv_priorities.h5'))

        if settings.CONNECTIVITY_SOURCE == 'NCI':
            connectivity_score = biodiv_priorities['DCCEEW_NCI'].to_numpy(dtype = np.float32)
            connectivity_score = np.where(self.LUMASK, connectivity_score, 1)               # Set the connectivity score to 1 for cells outside the LUMASK
            connectivity_score = np.interp(connectivity_score, (connectivity_score.min(), connectivity_score.max()), (settings.CONNECTIVITY_LB, 1)).astype('float32')
        elif settings.CONNECTIVITY_SOURCE == 'DWI':
            connectivity_score = biodiv_priorities['NATURAL_AREA_CONNECTIVITY'].to_numpy(dtype = np.float32)
            connectivity_score = np.interp(connectivity_score, (connectivity_score.min(), connectivity_score.max()), (1, settings.CONNECTIVITY_LB)).astype('float32')
        elif settings.CONNECTIVITY_SOURCE == 'NONE':
            connectivity_score = 1
        else:
            raise ValueError(f"Invalid connectivity source: {settings.CONNECTIVITY_SOURCE}, must be 'NCI', 'DWI' or 'NONE'")


        # Get the Zonation output score between 0 and 1. biodiv_score_raw.sum() = 153 million
        biodiv_score_raw = biodiv_priorities['BIODIV_PRIORITY_SSP' + str(settings.SSP)].to_numpy(dtype = np.float32)
        # Weight the biodiversity score by the connectivity score
        self.BIODIV_SCORE_RAW_WEIGHTED = biodiv_score_raw * connectivity_score
        

        # Habitat degradation scale for agricultural land-use
        biodiv_degrade_df = pd.read_csv(os.path.join(INPUT_DIR, 'HABITAT_CONDITION.csv'))                                                               # Load the HCAS percentile data (pd.DataFrame)

        if settings.HABITAT_CONDITION == 'HCAS':
            '''
            The degradation weight score of "HCAS" are float values range between 0-1 indicating the suitability for wild animals survival.
            Here we average this dataset in year 2009, 2010, and 2011, then calculate the percentiles of the average score under each land-use type.
            '''
            self.BIODIV_HABITAT_DEGRADE_LOOK_UP = biodiv_degrade_df[['lu', f'PERCENTILE_{settings.HCAS_PERCENTILE}']]                                   # Get the biodiversity degradation score at specified percentile (pd.DataFrame)
            self.BIODIV_HABITAT_DEGRADE_LOOK_UP = {int(k):v for k,v in dict(self.BIODIV_HABITAT_DEGRADE_LOOK_UP.values).items()}                        # Convert the biodiversity degradation score to a dictionary {land-use-code: score}
            unalloc_nat_land_bio_score = self.BIODIV_HABITAT_DEGRADE_LOOK_UP[self.DESC2AGLU['Unallocated - natural land']]                              # Get the biodiversity degradation score for unallocated natural land (float)
            self.BIODIV_HABITAT_DEGRADE_LOOK_UP = {k:v*(1/unalloc_nat_land_bio_score) for k,v in self.BIODIV_HABITAT_DEGRADE_LOOK_UP.items()}           # Normalise the biodiversity degradation score to the unallocated natural land score

        elif settings.HABITAT_CONDITION == 'USER_DEFINED':
            self.BIODIV_HABITAT_DEGRADE_LOOK_UP = biodiv_degrade_df[['lu', 'USER_DEFINED']]
            self.BIODIV_HABITAT_DEGRADE_LOOK_UP = {int(k):v for k,v in dict(self.BIODIV_HABITAT_DEGRADE_LOOK_UP.values).items()}                        # Convert the biodiversity degradation score to a dictionary {land-use-code: score}

        else:
            raise ValueError(f"Invalid habitat condition source: {settings.HABITAT_CONDITION}, must be 'HCAS' or 'USER_DEFINED'")


        # Get the biodiversity degradation score (0-1) for each cell
        '''
        The degradation scores are float values range between 0-1 indicating the discount of biodiversity value for each cell.
        E.g., 0.8 means the biodiversity value of the cell is 80% of the original raw biodiversity value.
        '''
        biodiv_degrade_LDS = np.where(self.SAVBURN_ELIGIBLE, settings.LDS_BIODIVERSITY_VALUE, 1)                                            # Get the biodiversity degradation score for LDS burning (1D numpy array)
        biodiv_degrade_habitat = np.vectorize(self.BIODIV_HABITAT_DEGRADE_LOOK_UP.get)(self.LUMAP_NO_RESFACTOR).astype(np.float32)          # Get the biodiversity degradation score for each cell (1D numpy array)

        # Get the biodiversity damage under LDS burning (0-1) for each cell
        biodiv_degradation_raw_weighted_LDS = self.BIODIV_SCORE_RAW_WEIGHTED * (1 - biodiv_degrade_LDS)                     # Biodiversity damage under LDS burning (1D numpy array)
        biodiv_degradation_raw_weighted_habitat = self.BIODIV_SCORE_RAW_WEIGHTED * (1 - biodiv_degrade_habitat)             # Biodiversity damage under under HCAS (1D numpy array)

        # Get the biodiversity value at the beginning of the simulation
        self.BIODIV_RAW_WEIGHTED_LDS = self.BIODIV_SCORE_RAW_WEIGHTED - biodiv_degradation_raw_weighted_LDS                 # Biodiversity value under LDS burning (1D numpy array); will be used as base score for calculating ag/non-ag stratagies impacts on biodiversity
        biodiv_current_val = self.BIODIV_RAW_WEIGHTED_LDS - biodiv_degradation_raw_weighted_habitat                         # Biodiversity value at the beginning year (1D numpy array)
        biodiv_current_val = np.nansum(biodiv_current_val[self.LUMASK] * self.REAL_AREA_NO_RESFACTOR[self.LUMASK])          # Sum the biodiversity value within the LUMASK

        # Biodiversity values need to be restored under the GBF Target 2
        '''
        The biodiversity value to be restored is calculated as the difference between the 'Unallocated - natural land'
        and 'current land-use' regarding their biodiversity degradation scale.
        '''
        biodiv_degradation_val = (
            biodiv_degradation_raw_weighted_LDS +                                                                           # Biodiversity degradation from HCAS
            biodiv_degradation_raw_weighted_habitat                                                                         # Biodiversity degradation from LDS burning
        )
        biodiv_degradation_val = np.nansum(biodiv_degradation_val[self.LUMASK] * self.REAL_AREA_NO_RESFACTOR[self.LUMASK])  # Sum the biodiversity degradation value within the LUMASK

        # Multiply by biodiversity target to get the additional biodiversity score required to achieve the target
        self.BIODIV_GBF_TARGET_2 = {
            yr: biodiv_current_val + biodiv_degradation_val * biodiv_GBF_target_2_proportions_2010_2100[yr]
            for yr in range(2010, 2101)
        }
        
        
        ###############################################################
        # Vegetation data.
        ###############################################################
        
        print("\tLoading vegetation data...", flush=True)
        
        # Determine the NVIS input status
        if NVIS_SPATIAL_DETAIL  == 'LOW':
            NVIS_posix = 'single_argmax_layer'
        elif NVIS_SPATIAL_DETAIL  == 'HIGH':
            NVIS_posix = 'seperate_percent_layers'
        else:
            raise ValueError(f"Invalid NVIS input status: {NVIS_CLASS_DETAIL }, must be 'single_argmax' or 'seperate_percent'")
        

        # Read in the pre-1750 vegetation statistics, and get NVIS class names and areas
        NVIS_area_and_target = pd.read_csv(INPUT_DIR + f'/NVIS_{NVIS_CLASS_DETAIL}_{NVIS_SPATIAL_DETAIL}_SPATIAL_DETAIL.csv')
        
        self.NVIS_ID2DESC = dict(enumerate(NVIS_area_and_target['group']))
        self.NVIS_TOTAL_AREA_HA = NVIS_area_and_target['TOTAL_AREA_HA'].to_numpy()
        self.NVIS_OUTSIDE_LUTO_AREA_HA = NVIS_area_and_target['OUTSIDE_LUTO_AREA_HA'].to_numpy()

<<<<<<< HEAD
        # Major vegetation groups and subgroups
        # Indexed (r,v): r indexes cells, v indexes vegetation groups/subgroups
        if settings.MAJOR_VEG_GROUP_DEF == "Groups":
            self.MAJOR_VEGETATION_GROUPS_RV = self.get_array_resfactor_applied(
                np.ones((self.NCELLS_NO_RESFACTOR, 25))  # TODO: load from data
            )
            self.MAJOR_VEG_GROUP_NAMES = {i: f"group {i}" for i in range(25)}

        elif settings.MAJOR_VEG_GROUP_DEF == "Subgroups":
            self.MAJOR_VEGETATION_GROUPS_RV = self.get_array_resfactor_applied(
                np.ones((self.NCELLS_NO_RESFACTOR, 90))  # TODO: load from data
            )
            self.MAJOR_VEG_GROUP_NAMES = {i: f"group {i}" for i in range(90)}

        else:
            raise ValueError(
                f"Setting MAJOR_VEG_GROUP_DEF must be either 'Groups' or 'Subgroups'. " 
                f"Unknown value for setting: {settings.MAJOR_VEG_GROUP_DEF}"
            )

        self.N_MVG_CLASSES = self.MAJOR_VEGETATION_GROUPS_RV.shape[1]

        self.MVG_PROP_FINAL_TARGETS = {v: 0 for v in range(self.N_MVG_CLASSES)}  # TODO: load from data

        self.MVG_PROP_TARGETS_BY_YEAR = {}
        if settings.MAJOR_VEG_GROUP_TARGET_YEAR > self.YR_CAL_BASE:
            yr_iter = range(self.YR_CAL_BASE, settings.MAJOR_VEG_GROUP_TARGET_YEAR + 1)
            # Set up targets dicts for each year
            for yr in yr_iter:
                self.MVG_PROP_TARGETS_BY_YEAR[yr] = {v: 0 for v in range(self.N_MVG_CLASSES)}
            
            # Fill in targets dicts
            for v in range(self.N_MVG_CLASSES):
                n_years = settings.MAJOR_VEG_GROUP_TARGET_YEAR - self.YR_CAL_BASE + 1
                v_targets = np.linspace(0, self.MVG_PROP_FINAL_TARGETS[v], n_years)
                for yr, target in zip(yr_iter, v_targets):
                    self.MVG_PROP_TARGETS_BY_YEAR[yr][v] = target

        self.MVG_PROP_OUTSIDE_STUDY_AREA = {v: 0 for v in range(self.N_MVG_CLASSES)}

        
=======
        # Read in vegetation layer data
        NVIS_pre_xr = xr.load_dataarray(INPUT_DIR + f'/NVIS_{NVIS_CLASS_DETAIL}_{NVIS_SPATIAL_DETAIL}_SPATIAL_DETAIL.nc').values

        # Apply mask
        if NVIS_SPATIAL_DETAIL == 'LOW':
            self.NVIS_PRE_GR = NVIS_pre_xr[self.MASK]
        else:
            self.NVIS_PRE_GR = NVIS_pre_xr[:, self.MASK]
>>>>>>> 807521e2


        ###############################################################
        # BECCS data.
        ###############################################################
        print("\tLoading BECCS data...", flush=True)

        # Load dataframe
        beccs_df = pd.read_hdf(os.path.join(INPUT_DIR, 'cell_BECCS_df.h5') )

        # Capture as numpy arrays
        self.BECCS_COSTS_AUD_HA_YR = self.get_array_resfactor_applied(beccs_df['BECCS_COSTS_AUD_HA_YR'].to_numpy())
        self.BECCS_REV_AUD_HA_YR = self.get_array_resfactor_applied(beccs_df['BECCS_REV_AUD_HA_YR'].to_numpy())
        self.BECCS_TCO2E_HA_YR = self.get_array_resfactor_applied(beccs_df['BECCS_TCO2E_HA_YR'].to_numpy())
        self.BECCS_MWH_HA_YR = self.get_array_resfactor_applied(beccs_df['BECCS_MWH_HA_YR'].to_numpy())


        ###############################################################
        # Cost multiplier data.
        ###############################################################
        cost_mult_excel = pd.ExcelFile(os.path.join(INPUT_DIR, 'cost_multipliers.xlsx'))
        self.AC_COST_MULTS = pd.read_excel(cost_mult_excel, "AC_multiplier", index_col="Year")
        self.QC_COST_MULTS = pd.read_excel(cost_mult_excel, "QC_multiplier", index_col="Year")
        self.FOC_COST_MULTS = pd.read_excel(cost_mult_excel, "FOC_multiplier", index_col="Year")
        self.FLC_COST_MULTS = pd.read_excel(cost_mult_excel, "FLC_multiplier", index_col="Year")
        self.FDC_COST_MULTS = pd.read_excel(cost_mult_excel, "FDC_multiplier", index_col="Year")
        self.WP_COST_MULTS = pd.read_excel(cost_mult_excel, "WP_multiplier", index_col="Year")["Water_delivery_price_multiplier"].to_dict()
        self.WATER_LICENSE_COST_MULTS = pd.read_excel(cost_mult_excel, "Water License Cost multiplier", index_col="Year")["Water_license_cost_multiplier"].to_dict()
        self.EST_COST_MULTS = pd.read_excel(cost_mult_excel, "Establishment cost multiplier", index_col="Year")["Establishment_cost_multiplier"].to_dict()
        self.MAINT_COST_MULTS = pd.read_excel(cost_mult_excel, "Maintennance cost multiplier", index_col="Year")["Maintennance_cost_multiplier"].to_dict()
        self.TRANS_COST_MULTS = pd.read_excel(cost_mult_excel, "Transitions cost multiplier", index_col="Year")["Transitions_cost_multiplier"].to_dict()
        self.SAVBURN_COST_MULTS = pd.read_excel(cost_mult_excel, "Savanna burning cost multiplier", index_col="Year")["Savanna_burning_cost_multiplier"].to_dict()
        self.IRRIG_COST_MULTS = pd.read_excel(cost_mult_excel, "Irrigation cost multiplier", index_col="Year")["Irrigation_cost_multiplier"].to_dict()
        self.BECCS_COST_MULTS = pd.read_excel(cost_mult_excel, "BECCS cost multiplier", index_col="Year")["BECCS_cost_multiplier"].to_dict()
        self.BECCS_REV_MULTS = pd.read_excel(cost_mult_excel, "BECCS revenue multiplier", index_col="Year")["BECCS_revenue_multiplier"].to_dict()
        self.FENCE_COST_MULTS = pd.read_excel(cost_mult_excel, "Fencing cost multiplier", index_col="Year")["Fencing_cost_multiplier"].to_dict()


        ###############################################################
        # Apply resfactor to various arrays required for data loading.
        ###############################################################
        self.SAVBURN_ELIGIBLE = self.get_array_resfactor_applied(self.SAVBURN_ELIGIBLE)
        self.BIODIV_SCORE_RAW_WEIGHTED = self.get_array_resfactor_applied(self.BIODIV_SCORE_RAW_WEIGHTED)
        self.BIODIV_RAW_WEIGHTED_LDS = self.get_array_resfactor_applied(self.BIODIV_RAW_WEIGHTED_LDS)


        print("Data loading complete\n")

    def get_coord(self, index_ij: np.ndarray, trans):
        """
        Calculate the coordinates [[lon,...],[lat,...]] based on
        the given index [[row,...],[col,...]] and transformation matrix.

        Parameters:
        index_ij (np.ndarray): A numpy array containing the row and column indices.
        trans (affin): An instance of the Transformation class.
        resfactor (int, optional): The resolution factor. Defaults to 1.

        Returns:
        tuple: A tuple containing the x and y coordinates.
        """
        coord_x = trans.c + trans.a * (index_ij[1] + 0.5)    # Move to the center of the cell
        coord_y = trans.f + trans.e * (index_ij[0] + 0.5)    # Move to the center of the cell
        return coord_x, coord_y


    def update_geo_meta(self):
        """
        Update the geographic metadata based on the current settings.

        Note: When this function is called, the RESFACTOR is assumend to be > 1,
        because there is no need to update the metadata if the RESFACTOR is 1.

        Returns:
            dict: The updated geographic metadata.
        """
        meta = self.GEO_META_FULLRES.copy()
        height, width = (self.GEO_META_FULLRES['height'], self.GEO_META_FULLRES['width'])  if settings.WRITE_FULL_RES_MAPS else self.LUMAP_2D_RESFACTORED.shape
        trans = list(self.GEO_META_FULLRES['transform'])
        trans[0] = trans[0] if settings.WRITE_FULL_RES_MAPS else trans[0] * settings.RESFACTOR    # Adjust the X resolution
        trans[4] = trans[4] if settings.WRITE_FULL_RES_MAPS else trans[4] * settings.RESFACTOR    # Adjust the Y resolution
        trans = Affine(*trans)
        meta.update(width=width, height=height, compress='lzw', driver='GTiff', transform=trans, nodata=self.NODATA, dtype='float32')
        return meta

    def get_array_resfactor_applied(self, array: np.ndarray):
        """
        Returns a version of the given array with the ResFactor applied.
        """
        return array[self.MASK]

    def get_df_resfactor_applied(self, df: pd.DataFrame):
        """
        Returns a version of the given DataFrame with the ResFactor applied.
        """
        return df.iloc[self.MASK]

    def add_lumap(self, yr: int, lumap: np.ndarray):
        """
        Safely adds a land-use map to the the Data object.
        """
        self.lumaps[yr] = lumap

    def add_lmmap(self, yr: int, lmmap: np.ndarray):
        """
        Safely adds a land-management map to the Data object.
        """
        self.lmmaps[yr] = lmmap

    def add_ammaps(self, yr: int, ammap: np.ndarray):
        """
        Safely adds an agricultural management map to the Data object.
        """
        self.ammaps[yr] = ammap

    def add_ag_dvars(self, yr: int, ag_dvars: np.ndarray):
        """
        Safely adds agricultural decision variables' values to the Data object.
        """
        self.ag_dvars[yr] = ag_dvars

    def add_non_ag_dvars(self, yr: int, non_ag_dvars: np.ndarray):
        """
        Safely adds non-agricultural decision variables' values to the Data object.
        """
        self.non_ag_dvars[yr] = non_ag_dvars

    def add_ag_man_dvars(self, yr: int, ag_man_dvars: dict[str, np.ndarray]):
        """
        Safely adds agricultural management decision variables' values to the Data object.
        """
        self.ag_man_dvars[yr] = ag_man_dvars
        
        
    def get_exact_resfactored_lumap_mrj(self):
        """
        Rather than picking the center cell when resfactoring the lumap, this function
        calculate the exact value of each land-use cell based from lumap to create dvars.
        
        E.g., given a resfactor of 5, then each resfactored dvar cell will cover a 5x5 area.
        If there are 9 Apple cells in the 5x5 area, then the dvar cell for it will be 9/25. 
        
        """
        if settings.RESFACTOR == 1:
            return lumap2ag_l_mrj(self.LUMAP_NO_RESFACTOR, self.LMMAP_NO_RESFACTOR)[:, self.MASK, :]

        # Create a 2D array of IDs for the LUMAP_2D_RESFACTORED
        lumap_2d_id = np.arange(self.LUMAP_2D_RESFACTORED.size).reshape(self.LUMAP_2D_RESFACTORED.shape)
        lumap_2d_id = upsample_array(self, lumap_2d_id, settings.RESFACTOR)    
        lumask_2d_no_resfactor = (self.LUMAP_2D != self.NODATA) & (self.LUMAP_2D != self.MASK_LU_CODE)    

        # Get the 2D water supply map at full resolution 
        lmmap_full_2d = np.full_like(self.NLUM_MASK, self.NODATA, dtype=np.int16)                           # 2D map,  full of nodata (-9999)
        np.place(lmmap_full_2d, self.NLUM_MASK == 1, self.LMMAP_NO_RESFACTOR)                               # 2D map,  -9999 for ocean; -1 for desert, urban, water, etc; 0-27 for land uses

        # Calculate the number of cells with each resfactored ID cell
        cell_count = np.bincount(lumap_2d_id.flatten(), lumask_2d_no_resfactor.flatten(), minlength=self.LUMAP_2D_RESFACTORED.size)
        lumap_resample_avg = np.zeros((len(self.LANDMANS), self.NCELLS, self.N_AG_LUS), dtype=np.float32)
                
        for idx_lu in self.DESC2AGLU.values():
            for idx_w, _ in enumerate(self.LANDMANS):
                # Get the cells with the same ID and water supply
                lumap_w = (self.LUMAP_2D == idx_lu) * (lmmap_full_2d == idx_w)
                cell_sum = np.bincount(lumap_2d_id.flatten(), lumap_w.flatten(), minlength=self.LUMAP_2D_RESFACTORED.size)

                # Calculate the average value of each ID cell
                with np.errstate(divide='ignore', invalid='ignore'):                    # Ignore the division by zero warning
                    cell_avg = cell_sum / cell_count
                    cell_avg[~np.isfinite(cell_avg)] = 0                                # Set the NaN and Inf to 0
                    
                # Reshape the 1D avg array to 2D array
                cell_avg_2d = cell_avg.reshape(self.LUMAP_2D_RESFACTORED.shape)
                # Upsample the 2D array from choarser resolution to finer resolution
                cell_avg_2d = upsample_array(self, cell_avg_2d, settings.RESFACTOR).astype(np.float32)
                # Only keep the cells within the luto study area
                cell_avg_1d = cell_avg_2d[np.nonzero(self.NLUM_MASK)]
                cell_avg_1d = cell_avg_1d[self.MASK]

                lumap_resample_avg[idx_w, :, idx_lu] = cell_avg_1d
                
        return lumap_resample_avg


    # Functions to add reprojected dvars to the output containers
    def add_ag_dvars_xr(self, yr: int, ag_dvar: np.ndarray):
        self.ag_dvars_2D_reproj_match[yr] = self.reproj_match_ag_dvar(ag_dvar, self.REPROJECT_TARGET_ID_MAP, self.REPROJECT_REFERENCE_MAP)

    def add_am_dvars_xr(self, yr: int, am_dvar: np.ndarray):
        self.ag_man_dvars_2D_reproj_match[yr] = self.reproj_match_am_dvar(am_dvar, self.REPROJECT_TARGET_ID_MAP, self.REPROJECT_REFERENCE_MAP)

    def add_non_ag_dvars_xr(self, yr: int, non_ag_dvar: np.ndarray):
        self.non_ag_dvars_2D_reproj_match[yr] = self.reproj_match_non_ag_dvar(non_ag_dvar, self.REPROJECT_TARGET_ID_MAP, self.REPROJECT_REFERENCE_MAP)


    # Functions to reproject and match the dvars to the target map
    def reproj_match_ag_dvar(self, ag_dvars:np.ndarray, target_id_map:xr.DataArray, target_ref_map:xr.DataArray):

        ag_dvars = self.ag_dvars_to_xr(ag_dvars)                # Convert the dvars to xarray

        # Parallelize the reprojection and matching
        def reproj_match(dvar, lm, lu):
            dvar = self.dvar_to_2D(dvar)                        # Convert the dvar to its 2D representation
            dvar = self.dvar_to_full_res(dvar)                  # Convert the 2D dvar to full resolution
            dvar = self.bincount_avg(target_id_map, dvar)       # Calculate the average of the dvar values in each target id cell.
            dvar = dvar.reshape(target_ref_map.shape)           # Reshape the dvar to match the target reference map
            dvar = xr.DataArray(dvar, dims=('y', 'x'), coords={'y': target_ref_map['y'], 'x': target_ref_map['x']})
            return dvar.expand_dims({'lm':[lm], 'lu':[lu]})

        tasks = [delayed(reproj_match)(ag_dvars.sel(lm=lm, lu=lu), lm, lu)
                 for lm,lu in product(self.LANDMANS, self.AGRICULTURAL_LANDUSES)]

        return  xr.combine_by_coords( [i for i in Parallel(n_jobs=10, backend='threading', return_as='generator')(tasks)])


    def reproj_match_am_dvar(self, am_dvars, target_id_map:xr.DataArray, target_ref_map:xr.DataArray):

        am_dvars = self.am_dvars_to_xr(am_dvars)

        # Parallelize the reprojection and matching
        def reproj_match(dvar, am, lm, lu):
            dvar = self.dvar_to_2D(dvar)
            dvar = self.dvar_to_full_res(dvar)
            dvar = self.bincount_avg(target_id_map, dvar)
            dvar = dvar.reshape(target_ref_map.shape)
            dvar = xr.DataArray(dvar, dims=('y', 'x'), coords={'y': target_ref_map['y'], 'x': target_ref_map['x']})
            return dvar.expand_dims({'am':[am], 'lm':[lm], 'lu':[lu]})

        # Parallelize the reprojection and matching
        tasks = [delayed(reproj_match)(am_dvars.sel(am=am, lm=lm, lu=lu), am, lm, lu)
                 for am,lm,lu in product(AG_MANAGEMENTS_TO_LAND_USES, self.LANDMANS, self.AGRICULTURAL_LANDUSES)]

        return xr.combine_by_coords([i for i in Parallel(n_jobs=10, backend='threading', return_as='generator')(tasks)])



    def reproj_match_non_ag_dvar(self, non_ag_dvars, target_id_map:xr.DataArray, target_ref_map:xr.DataArray):

        non_ag_dvars = self.non_ag_dvars_to_xr(non_ag_dvars)

        # Parallelize the reprojection and matching
        def reproj_match(dvar, lu):
            dvar = self.dvar_to_2D(dvar)
            dvar = self.dvar_to_full_res(dvar) if settings.RESFACTOR > 1 else dvar
            dvar = self.bincount_avg(target_id_map, dvar)
            dvar = dvar.reshape(target_ref_map.shape)
            dvar = xr.DataArray(dvar, dims=('y', 'x'), coords={'y': target_ref_map['y'], 'x': target_ref_map['x']})
            return dvar.expand_dims({'lu':[lu]})

        tasks = [delayed(reproj_match)(non_ag_dvars.sel(lu=lu),  lu) for lu in self.NON_AGRICULTURAL_LANDUSES]

        return xr.combine_by_coords([i for i in Parallel(n_jobs=10, backend='threading', return_as='generator')(tasks)])


    # Functions to convert dvars to xarray
    def ag_dvars_to_xr(self, ag_dvars: np.ndarray):
        ag_dvar_xr = xr.DataArray(
            ag_dvars,
            dims=('lm', 'cell', 'lu'),
            coords={
                'lm': self.LANDMANS,
                'cell': np.arange(ag_dvars.shape[1]),
                'lu': self.AGRICULTURAL_LANDUSES
            }
        ).reindex(lu=self.AGRICULTURAL_LANDUSES) # Reorder the dimensions to match the LUTO variable array indexing

        return ag_dvar_xr


    def am_dvars_to_xr(self, am_dvars: np.ndarray):
        am_dvar_l = []
        for am in am_dvars.keys():
            am_dvar_xr = xr.DataArray(
                am_dvars[am],
                dims=('lm', 'cell', 'lu'),
                coords={
                    'lm': self.LANDMANS,
                    'cell': np.arange(am_dvars[am].shape[1]),
                    'lu': self.AGRICULTURAL_LANDUSES})

            # Expand the am dimension, the dvar is a 4D array [am, lu, cell, lu]
            am_dvar_xr = am_dvar_xr.expand_dims({'am':[am]})
            am_dvar_l.append(am_dvar_xr)

        return xr.combine_by_coords(am_dvar_l).reindex(
            am=AG_MANAGEMENTS_TO_LAND_USES.keys(),
            lu=self.AGRICULTURAL_LANDUSES,
            lm=self.LANDMANS)   # Reorder the dimensions to match the LUTO variable array indexing


    def non_ag_dvars_to_xr(self, non_ag_dvars: np.ndarray):
        non_ag_dvar_xr = xr.DataArray(
            non_ag_dvars,
            dims=('cell', 'lu'),
            coords={
                'cell': np.arange(non_ag_dvars.shape[0]),
                'lu': self.NON_AGRICULTURAL_LANDUSES})

        return non_ag_dvar_xr.reindex(
            lu=self.NON_AGRICULTURAL_LANDUSES) # Reorder the dimensions to match the LUTO variable array indexing


    # Convert dvar to its 2D representation
    def dvar_to_2D(self, map_:np.ndarray)-> np.ndarray:
        '''
        Convert the dvar from 1D vector to 2D array.
        '''
        map_1D = self.LUMAP_2D_RESFACTORED.copy().astype(np.float32) if settings.RESFACTOR > 1 else self.LUMAP_2D.copy().astype(np.float32)
        np.place(map_1D, (map_1D != self.MASK_LU_CODE) & (map_1D != self.NODATA), map_)
        return map_1D


    # Upsample dvar to its full resolution representation
    def dvar_to_full_res(self, dvar_2D:np.ndarray) -> np.ndarray:
        '''
        Upsample the dvar to its full resolution (RESFACTOR=1) representation.
        '''
        dense_2D_shape = self.NLUM_MASK.shape
        dense_2D_map = np.repeat(np.repeat(dvar_2D, settings.RESFACTOR, axis=0), settings.RESFACTOR, axis=1)

        # Adjust the dense_2D_map size if it differs from the NLUM_MASK
        if dense_2D_map.shape[0] > dense_2D_shape[0] or dense_2D_map.shape[1] > dense_2D_shape[1]:
            dense_2D_map = dense_2D_map[:dense_2D_shape[0], :dense_2D_shape[1]]

        if dense_2D_map.shape[0] < dense_2D_shape[0] or dense_2D_map.shape[1] < dense_2D_shape[1]:
            pad_height = dense_2D_shape[0] - dense_2D_map.shape[0]
            pad_width = dense_2D_shape[1] - dense_2D_map.shape[1]
            dense_2D_map = np.pad(
                dense_2D_map,
                pad_width=((0, pad_height), (0, pad_width)),
                mode='edge')

        # Apply the masks
        filler_mask = self.LUMAP_2D != self.MASK_LU_CODE
        dense_2D_map = np.where(filler_mask, dense_2D_map, self.MASK_LU_CODE)
        dense_2D_map = np.where(self.NLUM_MASK, dense_2D_map, self.NODATA)
        return dense_2D_map


    # Calculate the average value of dvars within the target bin
    def bincount_avg(self, target_id_map:xr.DataArray, dvar:np.ndarray) -> np.ndarray:
        """
        Calculate the average value of each bin based on the target_id_map and dvar arrays.
        Here is where we reproject and match dvars to the target map. Essentially, we
        created an ID map for the target map, where each pixcel has the  index of the
        flattend target map but the same shape of the `NLUM_MASK` (see `N:/Data-Master/Biodiversity/biodiversity_contribution/Step_3_Match_lumap_to_biomap.py`).

        We use `bincount` to get the occurence of dvar cells with the same target ID,
        and get the sum of dvar values with the same target ID. At last, the average
        of dvar cells within each target cell is calculated as `occurance / sum`.

        Parameters:
        - target_id_map (xr.DataArray): Array containing the bin indices.
        - dvar (np.ndarray): Array containing the values corresponding to each bin.

        Returns:
        - np.ndarray: Array (1D) containing the average value of each bin.

        Note:
        - The average value is calculated by dividing the sum of values in each bin by the number of occurrences in that bin.
        - Division by zero will result in a nan value, which is handled by replacing it with zero.

        """
        # Only dvar > 0 are necessary for the calculation
        valid_mask = dvar > 0

        # Flatten arrays
        bin_flatten = target_id_map.values[valid_mask]
        weights_flatten = dvar[valid_mask]
        bin_occ = np.bincount(bin_flatten, minlength=target_id_map.max().values + 1)
        bin_sum = np.bincount(bin_flatten, weights=weights_flatten, minlength=target_id_map.max().values + 1)

        # Calculate the average value of each bin, ignoring division by zero (which will be nan)
        with np.errstate(divide='ignore', invalid='ignore'):
            bin_avg = (bin_sum / bin_occ).astype(np.float32)
            bin_avg = np.nan_to_num(bin_avg)

        return bin_avg



    def add_production_data(self, yr: int, data_type: str, prod_data: Any):
        """
        Safely save production data for a given year to the Data object.

        Parameters
        ----
        yr: int
            Year of production data being saved.
        data_type: str
            Type of production data being saved. Typically either 'Production', 'GHG Emissions' or 'Biodiversity'.
        prod_data: Any
            Actual production data to save.
        """
        if yr not in self.prod_data:
            self.prod_data[yr] = {}
        self.prod_data[yr][data_type] = prod_data

    def add_obj_vals(self, yr: int, obj_val: float):
        """
        Safely save objective value for a given year to the Data object
        """
        self.obj_vals[yr] = obj_val

    def set_path(self, base_year, target_year) -> str:
        """Create a folder for storing outputs and return folder name."""

        # Get the years to write
        if settings.MODE == "snapshot":
            yr_all = [base_year, target_year]
        elif settings.MODE == "timeseries":
            yr_all = list(range(base_year, target_year + 1))

        # Create path name
        self.path = f"{OUTPUT_DIR}/{self.timestamp_sim}_RF{settings.RESFACTOR}_{yr_all[0]}-{yr_all[-1]}_{settings.MODE}"

        # Get all paths
        paths = (
            [self.path]
            + [f"{self.path}/out_{yr}" for yr in yr_all]
            + [f"{self.path}/out_{yr}/lucc_separate" for yr in yr_all[1:]]
        )  # Skip creating lucc_separate for base year

        # Add the path for the comparison between base-year and target-year if in the timeseries mode
        if settings.MODE == "timeseries":
            path_begin_end_compare = f"{self.path}/begin_end_compare_{yr_all[0]}_{yr_all[-1]}"
            paths = (
                paths
                + [path_begin_end_compare]
                + [
                    f"{path_begin_end_compare}/out_{yr_all[0]}",
                    f"{path_begin_end_compare}/out_{yr_all[-1]}",
                    f"{path_begin_end_compare}/out_{yr_all[-1]}/lucc_separate",
                ]
            )

        # Create all paths
        for p in paths:
            if not os.path.exists(p):
                os.mkdir(p)

        return self.path

    def get_production(
        self,
        yr_cal: int,
        lumap: np.ndarray,
        lmmap: np.ndarray,
    ) -> np.ndarray:
        """
        Return total production of commodities for a specific year...

        'yr_cal' is calendar year

        Can return base year production (e.g., year = 2010) or can return production for
        a simulated year if one exists (i.e., year = 2030).

        Includes the impacts of land-use change, productivity increases, and
        climate change on yield.
        """
        if yr_cal == self.YR_CAL_BASE:
            ag_X_mrj = self.AG_L_MRJ
            non_ag_X_rk = self.NON_AG_L_RK
            ag_man_X_mrj = self.AG_MAN_L_MRJ_DICT
            
        else:
            ag_X_mrj = lumap2ag_l_mrj(lumap, lmmap)
            non_ag_X_rk = lumap2non_ag_l_mk(lumap, len(settings.NON_AG_LAND_USES.keys()))
            ag_man_X_mrj = get_base_am_vars(self.NCELLS, self.NLMS, self.N_AG_LUS)

        # Calculate year index (i.e., number of years since 2010)
        yr_idx = yr_cal - self.YR_CAL_BASE

        # Get the quantity of each commodity produced by agricultural land uses
        ag_q_mrp = ag_quantity.get_quantity_matrices(self, yr_idx)

        # Convert map of land-use in mrj format to mrp format using vectorization
        ag_X_mrp = np.einsum('mrj,pj->mrp', ag_X_mrj, self.LU2PR.astype(bool))

        # Sum quantities in product (PR/p) representation.
        ag_q_p = np.einsum('mrp,mrp->p', ag_q_mrp, ag_X_mrp)

        # Transform quantities to commodity (CM/c) representation.
        ag_q_c = np.einsum('cp,p->c', self.PR2CM.astype(bool), ag_q_p)

        # Get the quantity of each commodity produced by non-agricultural land uses
        q_crk = non_ag_quantity.get_quantity_matrix(self, ag_q_mrp, lumap)
        non_ag_q_c = np.einsum('crk,rk->c', q_crk, non_ag_X_rk)

        # Get quantities produced by agricultural management options
        ag_man_q_mrp = ag_quantity.get_agricultural_management_quantity_matrices(self, ag_q_mrp, yr_idx)
        ag_man_q_c = np.zeros(self.NCMS)

        j2p = {j: [p for p in range(self.NPRS) if self.LU2PR[p, j]]
                        for j in range(self.N_AG_LUS)}
        for am, am_lus in AG_MANAGEMENTS_TO_LAND_USES.items():
            am_j_list = [self.DESC2AGLU[lu] for lu in am_lus]
            current_ag_man_X_mrp = np.zeros(ag_q_mrp.shape, dtype=np.float32)
            for j in am_j_list:
                for p in j2p[j]:
                    current_ag_man_X_mrp[:, :, p] = ag_man_X_mrj[am][:, :, j]

            ag_man_q_p = np.einsum('mrp,mrp->p', ag_man_q_mrp[am], current_ag_man_X_mrp)
            ag_man_q_c += np.einsum('cp,p->c', self.PR2CM.astype(bool), ag_man_q_p)

        # Return total commodity production as numpy array.
        total_q_c = ag_q_c + non_ag_q_c + ag_man_q_c
        return total_q_c

    def get_carbon_price_by_yr_idx(self, yr_idx: int) -> float:
        """
        Return the price of carbon per tonne for a given year index (since 2010).
        The resulting year should be between 2010 - 2100
        """
        yr_cal = yr_idx + self.YR_CAL_BASE
        return self.get_carbon_price_by_year(yr_cal)

    def get_carbon_price_by_year(self, yr_cal: int) -> float:
        """
        Return the price of carbon per tonne for a given year.
        The resulting year should be between 2010 - 2100
        """
        if yr_cal not in self.CARBON_PRICES:
            raise ValueError(
                f"Carbon price data not given for the given year: {yr_cal}. "
                f"Year should be between {self.YR_CAL_BASE} and 2100."
            )
        return self.CARBON_PRICES[yr_cal]

    def get_water_nl_yield_for_yr_idx(
        self,
        yr_idx: int,
        water_dr_yield: Optional[np.ndarray] = None,
        water_sr_yield: Optional[np.ndarray] = None,
    ) -> np.ndarray:
        """
        Get the net land water yield array, inclusive of all cells that LUTO does not look at.

        Returns
        -------
        np.ndarray: shape (NCELLS,)
        """
        water_dr_yield = (
            water_dr_yield if water_dr_yield is not None
            else self.WATER_YIELD_DR_FILE[yr_idx]
        )
        water_sr_yield = (
            water_sr_yield if water_sr_yield is not None
            else self.WATER_YIELD_SR_FILE[yr_idx]
        )
        dr_prop = self.DEEP_ROOTED_PROPORTION

        return (dr_prop * water_dr_yield + (1 - dr_prop) * water_sr_yield)<|MERGE_RESOLUTION|>--- conflicted
+++ resolved
@@ -1145,50 +1145,8 @@
         self.NVIS_ID2DESC = dict(enumerate(NVIS_area_and_target['group']))
         self.NVIS_TOTAL_AREA_HA = NVIS_area_and_target['TOTAL_AREA_HA'].to_numpy()
         self.NVIS_OUTSIDE_LUTO_AREA_HA = NVIS_area_and_target['OUTSIDE_LUTO_AREA_HA'].to_numpy()
-
-<<<<<<< HEAD
-        # Major vegetation groups and subgroups
-        # Indexed (r,v): r indexes cells, v indexes vegetation groups/subgroups
-        if settings.MAJOR_VEG_GROUP_DEF == "Groups":
-            self.MAJOR_VEGETATION_GROUPS_RV = self.get_array_resfactor_applied(
-                np.ones((self.NCELLS_NO_RESFACTOR, 25))  # TODO: load from data
-            )
-            self.MAJOR_VEG_GROUP_NAMES = {i: f"group {i}" for i in range(25)}
-
-        elif settings.MAJOR_VEG_GROUP_DEF == "Subgroups":
-            self.MAJOR_VEGETATION_GROUPS_RV = self.get_array_resfactor_applied(
-                np.ones((self.NCELLS_NO_RESFACTOR, 90))  # TODO: load from data
-            )
-            self.MAJOR_VEG_GROUP_NAMES = {i: f"group {i}" for i in range(90)}
-
-        else:
-            raise ValueError(
-                f"Setting MAJOR_VEG_GROUP_DEF must be either 'Groups' or 'Subgroups'. " 
-                f"Unknown value for setting: {settings.MAJOR_VEG_GROUP_DEF}"
-            )
-
-        self.N_MVG_CLASSES = self.MAJOR_VEGETATION_GROUPS_RV.shape[1]
-
-        self.MVG_PROP_FINAL_TARGETS = {v: 0 for v in range(self.N_MVG_CLASSES)}  # TODO: load from data
-
-        self.MVG_PROP_TARGETS_BY_YEAR = {}
-        if settings.MAJOR_VEG_GROUP_TARGET_YEAR > self.YR_CAL_BASE:
-            yr_iter = range(self.YR_CAL_BASE, settings.MAJOR_VEG_GROUP_TARGET_YEAR + 1)
-            # Set up targets dicts for each year
-            for yr in yr_iter:
-                self.MVG_PROP_TARGETS_BY_YEAR[yr] = {v: 0 for v in range(self.N_MVG_CLASSES)}
-            
-            # Fill in targets dicts
-            for v in range(self.N_MVG_CLASSES):
-                n_years = settings.MAJOR_VEG_GROUP_TARGET_YEAR - self.YR_CAL_BASE + 1
-                v_targets = np.linspace(0, self.MVG_PROP_FINAL_TARGETS[v], n_years)
-                for yr, target in zip(yr_iter, v_targets):
-                    self.MVG_PROP_TARGETS_BY_YEAR[yr][v] = target
-
-        self.MVG_PROP_OUTSIDE_STUDY_AREA = {v: 0 for v in range(self.N_MVG_CLASSES)}
-
-        
-=======
+        self.N_NVIS_CLASSES = self.NVIS_TOTAL_AREA_HA.shape[0]
+
         # Read in vegetation layer data
         NVIS_pre_xr = xr.load_dataarray(INPUT_DIR + f'/NVIS_{NVIS_CLASS_DETAIL}_{NVIS_SPATIAL_DETAIL}_SPATIAL_DETAIL.nc').values
 
@@ -1197,7 +1155,10 @@
             self.NVIS_PRE_GR = NVIS_pre_xr[self.MASK]
         else:
             self.NVIS_PRE_GR = NVIS_pre_xr[:, self.MASK]
->>>>>>> 807521e2
+
+        # To be computed during economic calculations
+        self.NVIS_LIMITS: dict[int, np.ndarray] = {}
+        
 
 
         ###############################################################

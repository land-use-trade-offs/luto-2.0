--- conflicted
+++ resolved
@@ -35,11 +35,7 @@
     - basemap_path (str): 
         The path to the basemap image. Default is 'Assets/basemap.tif'.
     - shapefile_path (str): 
-<<<<<<< HEAD
-        The path to the shapefile for overlaying. Default is 'Assets/AUS_adm/STE11aAust_mercator_simplified.shp'.
-=======
         The path to the shapefile for overlaying. Default is 'Assets\AUS_adm\STE11aAust_mercator_simplified.shp'.
->>>>>>> 3139ed40
     - anno_text (str): 
         The annotation text to be displayed on the map. Default is None.
     - mercator_bbox (BoundingBox): 

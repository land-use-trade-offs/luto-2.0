--- conflicted
+++ resolved
@@ -6,27 +6,16 @@
     ###############################################################
     # Task run settings for submitting the job to the cluster
     ###############################################################
-<<<<<<< HEAD
-    'MEM': ['300GB'],
-    'NCPUS':[75],
-    'TIME': ['20:00:00'],
-=======
     'MEM': ['40GB'],
     'NCPUS':[10],
     'TIME': ['1:00:00'],
->>>>>>> 2a6d74e5
     'QUEUE': ['normalsr'],
     
     ###############################################################
     # Working settings for the model run
     ###############################################################
-<<<<<<< HEAD
-    'MODE': ['snapshot'],                # 'snapshot' or 'timeseries'
-    'RESFACTOR': [1],
-=======
     'MODE': ['timeseries'],                # 'snapshot' or 'timeseries'
     'RESFACTOR': [30],
->>>>>>> 2a6d74e5
     'WRITE_THREADS': [10],
     'WRITE_OUTPUT_GEOTIFFS': [True],
     

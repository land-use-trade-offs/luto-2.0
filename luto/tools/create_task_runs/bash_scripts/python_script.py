# Copyright 2025 Bryan, B.A., Williams, N., Archibald, C.L., de Haan, F., Wang, J., 
# van Schoten, N., Hadjikakou, M., Sanson, J.,  Zyngier, R., Marcos-Martinez, R.,  
# Navarro, J.,  Gao, L., Aghighi, H., Armstrong, T., Bohl, H., Jaffe, P., Khan, M.S., 
# Moallemi, E.A., Nazari, A., Pan, X., Steyl, D., and Thiruvady, D.R.
#
# This file is part of LUTO2 - Version 2 of the Australian Land-Use Trade-Offs model
#
# LUTO2 is free software: you can redistribute it and/or modify it under the
# terms of the GNU General Public License as published by the Free Software
# Foundation, either version 3 of the License, or (at your option) any later
# version.
#
# LUTO2 is distributed in the hope that it will be useful, but WITHOUT ANY
# WARRANTY; without even the implied warranty of MERCHANTABILITY or FITNESS FOR
# A PARTICULAR PURPOSE. See the GNU General Public License for more details.
#
# You should have received a copy of the GNU General Public License along with
# LUTO2. If not, see <https://www.gnu.org/licenses/>.

import os
import shutil
import threading
import zipfile
import luto.simulation as sim
import luto.settings as settings

from luto.tools import log_memory_usage
from luto.tools.write import write_outputs


# Run the simulation
data = sim.load_data()
sim.run(data=data, years=settings.SIM_YEARS)
write_outputs(data)



# Remove all files except the report directory if settings.KEEP_OUTPUTS is False
'''
KEEP_OUTPUTS is not originally defined in the settings, but will be added by `create_gridu_search_task.py`.
'''

if settings.KEEP_OUTPUTS:
    
    # Save the data object to disk
    sim.save_data_to_disk(data, f"{data.path}/DATA_REPORT/Data_RES{settings.RESFACTOR}.gz")
 
else:
<<<<<<< HEAD
    data = None     # Clear the data object to free up memory
    sim = None      # Clear the simulation module to free up memory
=======
    
    data = None  # Clear the data object to free memory
    sim = None   # Clear the simulation module to free memory
>>>>>>> 9c204fdd
    
    report_dir = f"{data.path}/DATA_REPORT"
    archive_path ='./DATA_REPORT.zip'
    
    # Zip the output directory, and remove the original directory
    with zipfile.ZipFile(archive_path, 'w', zipfile.ZIP_DEFLATED) as zipf:
        for root, dirs, files in os.walk(report_dir):
            for file in files:
                abs_path = os.path.join(root, file)
                rel_path = os.path.relpath(abs_path, start=report_dir)
                zipf.write(abs_path, arcname=rel_path)

    # Remove all files except the report directory
    for item in os.listdir('.'):
        if item != 'DATA_REPORT.zip':
            try:
                if os.path.isfile(item) or os.path.islink(item):
                    os.unlink(item)  # Remove the file or link
                elif os.path.isdir(item):
                    shutil.rmtree(item)  # Remove the directory
            except Exception as e:
                print(f"Failed to delete {item}. Reason: {e}")
                
<|MERGE_RESOLUTION|>--- conflicted
+++ resolved
@@ -1,79 +1,74 @@
-# Copyright 2025 Bryan, B.A., Williams, N., Archibald, C.L., de Haan, F., Wang, J., 
-# van Schoten, N., Hadjikakou, M., Sanson, J.,  Zyngier, R., Marcos-Martinez, R.,  
-# Navarro, J.,  Gao, L., Aghighi, H., Armstrong, T., Bohl, H., Jaffe, P., Khan, M.S., 
-# Moallemi, E.A., Nazari, A., Pan, X., Steyl, D., and Thiruvady, D.R.
-#
-# This file is part of LUTO2 - Version 2 of the Australian Land-Use Trade-Offs model
-#
-# LUTO2 is free software: you can redistribute it and/or modify it under the
-# terms of the GNU General Public License as published by the Free Software
-# Foundation, either version 3 of the License, or (at your option) any later
-# version.
-#
-# LUTO2 is distributed in the hope that it will be useful, but WITHOUT ANY
-# WARRANTY; without even the implied warranty of MERCHANTABILITY or FITNESS FOR
-# A PARTICULAR PURPOSE. See the GNU General Public License for more details.
-#
-# You should have received a copy of the GNU General Public License along with
-# LUTO2. If not, see <https://www.gnu.org/licenses/>.
-
-import os
-import shutil
-import threading
-import zipfile
-import luto.simulation as sim
-import luto.settings as settings
-
-from luto.tools import log_memory_usage
-from luto.tools.write import write_outputs
-
-
-# Run the simulation
-data = sim.load_data()
-sim.run(data=data, years=settings.SIM_YEARS)
-write_outputs(data)
-
-
-
-# Remove all files except the report directory if settings.KEEP_OUTPUTS is False
-'''
-KEEP_OUTPUTS is not originally defined in the settings, but will be added by `create_gridu_search_task.py`.
-'''
-
-if settings.KEEP_OUTPUTS:
-    
-    # Save the data object to disk
-    sim.save_data_to_disk(data, f"{data.path}/DATA_REPORT/Data_RES{settings.RESFACTOR}.gz")
- 
-else:
-<<<<<<< HEAD
-    data = None     # Clear the data object to free up memory
-    sim = None      # Clear the simulation module to free up memory
-=======
-    
-    data = None  # Clear the data object to free memory
-    sim = None   # Clear the simulation module to free memory
->>>>>>> 9c204fdd
-    
-    report_dir = f"{data.path}/DATA_REPORT"
-    archive_path ='./DATA_REPORT.zip'
-    
-    # Zip the output directory, and remove the original directory
-    with zipfile.ZipFile(archive_path, 'w', zipfile.ZIP_DEFLATED) as zipf:
-        for root, dirs, files in os.walk(report_dir):
-            for file in files:
-                abs_path = os.path.join(root, file)
-                rel_path = os.path.relpath(abs_path, start=report_dir)
-                zipf.write(abs_path, arcname=rel_path)
-
-    # Remove all files except the report directory
-    for item in os.listdir('.'):
-        if item != 'DATA_REPORT.zip':
-            try:
-                if os.path.isfile(item) or os.path.islink(item):
-                    os.unlink(item)  # Remove the file or link
-                elif os.path.isdir(item):
-                    shutil.rmtree(item)  # Remove the directory
-            except Exception as e:
-                print(f"Failed to delete {item}. Reason: {e}")
-                
+# Copyright 2025 Bryan, B.A., Williams, N., Archibald, C.L., de Haan, F., Wang, J., 
+# van Schoten, N., Hadjikakou, M., Sanson, J.,  Zyngier, R., Marcos-Martinez, R.,  
+# Navarro, J.,  Gao, L., Aghighi, H., Armstrong, T., Bohl, H., Jaffe, P., Khan, M.S., 
+# Moallemi, E.A., Nazari, A., Pan, X., Steyl, D., and Thiruvady, D.R.
+#
+# This file is part of LUTO2 - Version 2 of the Australian Land-Use Trade-Offs model
+#
+# LUTO2 is free software: you can redistribute it and/or modify it under the
+# terms of the GNU General Public License as published by the Free Software
+# Foundation, either version 3 of the License, or (at your option) any later
+# version.
+#
+# LUTO2 is distributed in the hope that it will be useful, but WITHOUT ANY
+# WARRANTY; without even the implied warranty of MERCHANTABILITY or FITNESS FOR
+# A PARTICULAR PURPOSE. See the GNU General Public License for more details.
+#
+# You should have received a copy of the GNU General Public License along with
+# LUTO2. If not, see <https://www.gnu.org/licenses/>.
+
+import os
+import shutil
+import threading
+import zipfile
+import luto.simulation as sim
+import luto.settings as settings
+
+from luto.tools import log_memory_usage
+from luto.tools.write import write_outputs
+
+
+# Run the simulation
+data = sim.load_data()
+sim.run(data=data, years=settings.SIM_YEARS)
+write_outputs(data)
+
+
+
+# Remove all files except the report directory if settings.KEEP_OUTPUTS is False
+'''
+KEEP_OUTPUTS is not originally defined in the settings, but will be added by `create_gridu_search_task.py`.
+'''
+
+if settings.KEEP_OUTPUTS:
+    
+    # Save the data object to disk
+    sim.save_data_to_disk(data, f"{data.path}/DATA_REPORT/Data_RES{settings.RESFACTOR}.gz")
+ 
+else:
+    
+    data = None  # Clear the data object to free memory
+    sim = None   # Clear the simulation module to free memory
+    
+    report_dir = f"{data.path}/DATA_REPORT"
+    archive_path ='./DATA_REPORT.zip'
+    
+    # Zip the output directory, and remove the original directory
+    with zipfile.ZipFile(archive_path, 'w', zipfile.ZIP_DEFLATED) as zipf:
+        for root, dirs, files in os.walk(report_dir):
+            for file in files:
+                abs_path = os.path.join(root, file)
+                rel_path = os.path.relpath(abs_path, start=report_dir)
+                zipf.write(abs_path, arcname=rel_path)
+
+    # Remove all files except the report directory
+    for item in os.listdir('.'):
+        if item != 'DATA_REPORT.zip':
+            try:
+                if os.path.isfile(item) or os.path.islink(item):
+                    os.unlink(item)  # Remove the file or link
+                elif os.path.isdir(item):
+                    shutil.rmtree(item)  # Remove the directory
+            except Exception as e:
+                print(f"Failed to delete {item}. Reason: {e}")
+                
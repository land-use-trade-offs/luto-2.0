# Copyright 2025 Bryan, B.A., Williams, N., Archibald, C.L., de Haan, F., Wang, J., 
# van Schoten, N., Hadjikakou, M., Sanson, J.,  Zyngier, R., Marcos-Martinez, R.,  
# Navarro, J.,  Gao, L., Aghighi, H., Armstrong, T., Bohl, H., Jaffe, P., Khan, M.S., 
# Moallemi, E.A., Nazari, A., Pan, X., Steyl, D., and Thiruvady, D.R.
#
# This file is part of LUTO2 - Version 2 of the Australian Land-Use Trade-Offs model
#
# LUTO2 is free software: you can redistribute it and/or modify it under the
# terms of the GNU General Public License as published by the Free Software
# Foundation, either version 3 of the License, or (at your option) any later
# version.
#
# LUTO2 is distributed in the hope that it will be useful, but WITHOUT ANY
# WARRANTY; without even the implied warranty of MERCHANTABILITY or FITNESS FOR
# A PARTICULAR PURPOSE. See the GNU General Public License for more details.
#
# You should have received a copy of the GNU General Public License along with
# LUTO2. If not, see <https://www.gnu.org/licenses/>.

from collections import defaultdict
from dataclasses import dataclass
from functools import cached_property
from typing import Any, Optional
import numpy as np

from luto import settings
from luto.economics import land_use_culling
from luto.settings import AG_MANAGEMENTS, AG_MANAGEMENTS_TO_LAND_USES
from luto.data import Data

import luto.economics.agricultural.cost as ag_cost
import luto.economics.agricultural.ghg as ag_ghg
import luto.economics.agricultural.quantity as ag_quantity
import luto.economics.agricultural.revenue as ag_revenue
import luto.economics.agricultural.transitions as ag_transition
import luto.economics.agricultural.water as ag_water
import luto.economics.agricultural.biodiversity as ag_biodiversity

import luto.economics.non_agricultural.water as non_ag_water
import luto.economics.non_agricultural.biodiversity as non_ag_biodiversity
import luto.economics.non_agricultural.cost as non_ag_cost
import luto.economics.non_agricultural.ghg as non_ag_ghg
import luto.economics.non_agricultural.quantity as non_ag_quantity
import luto.economics.non_agricultural.transitions as non_ag_transition
import luto.economics.non_agricultural.revenue as non_ag_revenue


@dataclass
class SolverInputData:
    """
    An object that collects and stores all relevant data for solver.py.
    """   
    base_year: int                                                      # The base year of this solving process
    target_year: int                                                    # The target year of this solving process

    ag_g_mrj: np.ndarray                                                # Agricultural greenhouse gas emissions matrices.
    ag_w_mrj: np.ndarray                                                # Agricultural water yields matrices.
    ag_b_mrj: np.ndarray                                                # Agricultural biodiversity matrices.
    ag_x_mrj: np.ndarray                                                # Agricultural exclude matrices.
    ag_q_mrp: np.ndarray                                                # Agricultural yield matrices -- note the `p` (product) index instead of `j` (land-use).
    ag_ghg_t_mrj: np.ndarray                                            # GHG emissions released during transitions between agricultural land uses.

    non_ag_g_rk: np.ndarray                                             # Non-agricultural greenhouse gas emissions matrix.
    non_ag_w_rk: np.ndarray                                             # Non-agricultural water yields matrix.
    non_ag_b_rk: np.ndarray                                             # Non-agricultural biodiversity matrix.
    non_ag_x_rk: np.ndarray                                             # Non-agricultural exclude matrices.
    non_ag_q_crk: np.ndarray                                            # Non-agricultural yield matrix.
    non_ag_lb_rk: np.ndarray                                            # Non-agricultural lower bound matrices.

    ag_man_g_mrj: dict                                                  # Agricultural management options' GHG emission effects.
    ag_man_q_mrp: dict                                                  # Agricultural management options' quantity effects.
    ag_man_w_mrj: dict                                                  # Agricultural management options' water yield effects.
    ag_man_b_mrj: dict                                                  # Agricultural management options' biodiversity effects.
    ag_man_limits: dict                                                 # Agricultural management options' adoption limits.
    ag_man_lb_mrj: dict                                                 # Agricultural management options' lower bounds.

    water_yield_RR_BASE_YR: dict                                        # Water yield for the BASE_YR based on historical water yield layers .
    water_yield_outside_study_area: dict[int, float]                    # Water yield from outside LUTO study area -> dict. Key: region.
    
        
    biodiv_contr_ag_rj: np.ndarray                                      # Biodiversity contribution scale from agricultural land uses.
    biodiv_contr_non_ag_k: dict[int, float]                             # Biodiversity contribution scale from non-agricultural land uses.
    biodiv_contr_ag_man: dict[str, dict[int, np.ndarray]]               # Biodiversity contribution scale from agricultural management options.
    
    GBF2_raw_priority_degraded_area_r: np.ndarray                       # Raw areas (GBF2) from priority degrade areas - indexed by cell (r).
    GBF3_raw_MVG_area_vr: np.ndarray                                    # Raw areas (GBF3) from Major vegetation group - indexed by veg. group (v) and cell (r)
<<<<<<< HEAD
    GBF4_raw_species_area_sr: np.ndarray                                # Raw areas (GBF4) Species data - indexed by species (s) and cell (r).
    snes_xr: np.ndarray                                     # Species NES contribution data - indexed by species/ecological community (x) and cell (r).
    ecnes_xr: np.ndarray                                    # Ecological community NES contribution data - indexed by species/ecological community (x) and cell (r).
=======
    GBF4_raw_species_area_sr: np.ndarray                                # Raw areas (GBF4A) Species data - indexed by species (s) and cell (r).
    GBF4B_snes_xr: np.ndarray                                           # Species NES contribution data - indexed by species/ecological community (x) and cell (r).
    GBF4B_ecnes_xr: np.ndarray                                          # Ecological community NES contribution data - indexed by species/ecological community (x) and cell (r).
>>>>>>> a6a432ba

    savanna_eligible_r: np.ndarray                                      # Cells that are eligible for savanna burnining land use.

    economic_contr_mrj: float                                           # base year economic contribution matrix.
    economic_BASE_YR_prices: np.ndarray                                 # base year commodity prices.
    economic_target_yr_carbon_price: float                              # target year carbon price.

    offland_ghg: np.ndarray                                             # GHG emissions from off-land commodities.

    lu2pr_pj: np.ndarray                                                # Conversion matrix: land-use to product(s).
    pr2cm_cp: np.ndarray                                                # Conversion matrix: product(s) to commodity.
    limits: dict                                                        # Targets to use.
    desc2aglu: dict                                                     # Map of agricultural land use descriptions to codes.
    resmult: float                                                      # Resolution factor multiplier from data.RESMULT
    real_area: np.ndarray                                               # Area of each cell, indexed by cell (r)
                
    @property
    def n_ag_lms(self):
        # Number of agricultural landmans
        return self.ag_g_mrj.shape[0]

    @property
    def ncells(self):
        # Number of cells
        return self.ag_g_mrj.shape[1]

    @property
    def n_ag_lus(self):
        # Number of agricultural landuses
        return self.ag_g_mrj.shape[2]

    @property
    def n_non_ag_lus(self):
        # Number of non-agricultural landuses
        return self.non_ag_g_rk.shape[1]

    @property
    def nprs(self):
        # Number of products
        return self.ag_q_mrp.shape[2]

    @cached_property
    def am2j(self):
        # Map of agricultural management options to land use codes
        return {
            am: [self.desc2aglu[lu] for lu in am_lus]
            for am, am_lus in AG_MANAGEMENTS_TO_LAND_USES.items()
            if AG_MANAGEMENTS[am]
        }

    @cached_property
    def j2am(self):
        _j2am = defaultdict(list)
        for am, am_j_list in self.am2j.items():
            for j in am_j_list:
                _j2am[j].append(am)

        return _j2am

    @cached_property
    def j2p(self):
        return {
            j: [p for p in range(self.nprs) if self.lu2pr_pj[p, j]]
            for j in range(self.n_ag_lus)
        }

    @cached_property
    def ag_lu2cells(self):
        # Make an index of each cell permitted to transform to each land use / land management combination
        return {
            (m, j): np.where(self.ag_x_mrj[m, :, j])[0]
            for j in range(self.n_ag_lus)
            for m in range(self.n_ag_lms)
        }

    @cached_property
    def cells2ag_lu(self) -> dict[int, list[tuple[int, int]]]:
        ag_lu2cells = self.ag_lu2cells
        cells2ag_lu = defaultdict(list)
        for (m, j), j_cells in ag_lu2cells.items():
            for r in j_cells:
                cells2ag_lu[r].append((m,j))

        return dict(cells2ag_lu)

    @cached_property
    def non_ag_lu2cells(self) -> dict[int, np.ndarray]:
        return {k: np.where(self.non_ag_x_rk[:, k])[0] for k in range(self.n_non_ag_lus)}

    @cached_property
    def cells2non_ag_lu(self) -> dict[int, list[int]]:
        non_ag_lu2cells = self.non_ag_lu2cells
        cells2non_ag_lu = defaultdict(list)
        for k, k_cells in non_ag_lu2cells.items():
            for r in k_cells:
                cells2non_ag_lu[r].append(k)

        return dict(cells2non_ag_lu) 
    
def get_ag_c_mrj(data: Data, target_index):
    print('Getting agricultural cost matrices...', flush = True)
    output = ag_cost.get_cost_matrices(data, target_index)
    return output.astype(np.float32)


def get_non_ag_c_rk(data: Data, ag_c_mrj: np.ndarray, lumap: np.ndarray, target_year):
    print('Getting non-agricultural cost matrices...', flush = True)
    output = non_ag_cost.get_cost_matrix(data, ag_c_mrj, lumap, target_year)
    return output.astype(np.float32)


def get_ag_r_mrj(data: Data, target_index):
    print('Getting agricultural revenue matrices...', flush = True)
    output = ag_revenue.get_rev_matrices(data, target_index)
    return output.astype(np.float32)


def get_non_ag_r_rk(data: Data, ag_r_mrj: np.ndarray, base_year: int, target_year: int):
    print('Getting non-agricultural revenue matrices...', flush = True)
    output = non_ag_revenue.get_rev_matrix(data, target_year, ag_r_mrj, data.lumaps[base_year])
    return output.astype(np.float32)


def get_ag_g_mrj(data: Data, target_index):
    print('Getting agricultural GHG emissions matrices...', flush = True)
    output = ag_ghg.get_ghg_matrices(data, target_index)
    return output.astype(np.float32)


def get_non_ag_g_rk(data: Data, ag_g_mrj, base_year):
    print('Getting non-agricultural GHG emissions matrices...', flush = True)
    output = non_ag_ghg.get_ghg_matrix(data, ag_g_mrj, data.lumaps[base_year])
    return output.astype(np.float32)


def get_ag_w_mrj(data: Data, target_index, water_dr_yield: Optional[np.ndarray] = None, water_sr_yield: Optional[np.ndarray] = None):
    print('Getting agricultural water net yield matrices based on historical water yield layers ...', flush = True)
    output = ag_water.get_water_net_yield_matrices(data, target_index, water_dr_yield, water_sr_yield)
    return output.astype(np.float32)


def get_w_outside_luto(data: Data, yr_cal: int):
    print('Getting water yield from outside LUTO study area...', flush = True)
    return ag_water.get_water_outside_luto_study_area_from_hist_level(data)

def get_w_BASE_YR(data: Data):
    print('Getting water yield for the BASE_YR based on historical water yield layers...', flush = True)
    return ag_water.calc_water_net_yield_BASE_YR(data)


def get_ag_b_mrj(data: Data):
    print('Getting agricultural biodiversity requirement matrices...', flush = True)
    output = ag_biodiversity.get_bio_priority_score_matrices_mrj(data)
    return output.astype(np.float32)


def get_ag_biodiv_contr_rj(data: Data) -> dict[int, float]:
    print('Getting biodiversity degredation data for agricultural land uses...', flush = True)
    return ag_biodiversity.get_bio_contribution_matrices_rj(data)


def get_non_ag_biodiv_impact_k(data: Data) -> dict[int, float]:
    print('Getting biodiversity benefits data for non-agricultural land uses...', flush = True)
    return non_ag_biodiversity.get_non_ag_lu_biodiv_impacts(data)


def get_ag_man_biodiv_impacts(data: Data, target_year: int) -> dict[str, dict[str, float]]:
    print('Getting biodiversity benefits data for agricultural management options...', flush = True)
    return ag_biodiversity.get_ag_management_biodiversity_impacts(data, target_year)

def get_GBF2_priority_degrade_area_r(data: Data) -> np.ndarray:
    if settings.BIODIVERSTIY_TARGET_GBF_2 != "on":
        return np.empty(0)
    print('Getting priority degrade area matrices...', flush = True)
    output = ag_biodiversity.get_GBF2_bio_priority_degraded_areas_r(data)
    return output

def get_GBF3_MVG_area_vr(data: Data):
    if settings.BIODIVERSTIY_TARGET_GBF_3 != "on":
        return np.empty(0)
    print('Getting agricultural major vegetation groups matrices...', flush = True)
    output = ag_biodiversity.get_GBF3_major_vegetation_matrices_vr(data)
    return output

def get_GBF4_species_area_sr(data: Data, target_year: int) -> np.ndarray:
    if settings.BIODIVERSTIY_TARGET_GBF_4 != "on":
        return np.empty(0)
    print('Getting species conservation cell data...', flush = True)
    return ag_biodiversity.get_GBF4_species_conservation_matrix_sr(data, target_year)


def get_GBF4B_snes_xr(data: Data) -> np.ndarray:
    if settings.BIODIVERSTIY_TARGET_GBF_4A != "on":
        return np.empty(0)
    return ag_biodiversity.get_GBF4B_snes_matrix(data)


def get_GBF4B_ecnes_xr(data: Data) -> np.ndarray:
    if settings.BIODIVERSTIY_TARGET_GBF_4B != "on":
        return np.empty(0)
    return ag_biodiversity.get_GBF4B_ecnes_matrix(data)


def get_non_ag_w_rk(
    data: Data, 
    ag_w_mrj: np.ndarray, 
    base_year, 
    target_year, 
    water_dr_yield: Optional[np.ndarray] = None, 
    water_sr_yield: Optional[np.ndarray] = None
    ):
    print('Getting non-agricultural water yield matrices...', flush = True)
    yr_idx = target_year - data.YR_CAL_BASE
    output = non_ag_water.get_w_net_yield_matrix(data, ag_w_mrj, data.lumaps[base_year], yr_idx, water_dr_yield, water_sr_yield)
    return output.astype(np.float32)


def get_non_ag_b_rk(data: Data, ag_b_mrj: np.ndarray, base_year):
    print('Getting non-agricultural biodiversity requirement matrices...', flush = True)
    output = non_ag_biodiversity.get_breq_matrix(data, ag_b_mrj, data.lumaps[base_year])
    return output.astype(np.float32)


def get_ag_q_mrp(data: Data, target_index):
    print('Getting agricultural production quantity matrices...', flush = True)
    output = ag_quantity.get_quantity_matrices(data, target_index)
    return output.astype(np.float32)


def get_non_ag_q_crk(data: Data, ag_q_mrp: np.ndarray, base_year: int):
    print('Getting non-agricultural production quantity matrices...', flush = True)
    output = non_ag_quantity.get_quantity_matrix(data, ag_q_mrp, data.lumaps[base_year])
    return output.astype(np.float32)


def get_ag_ghg_t_mrj(data: Data, base_year):
    print('Getting agricultural transitions GHG emissions...', flush = True)
    output = ag_ghg.get_ghg_transition_penalties(data, data.lumaps[base_year])
    return output.astype(np.float32)


def get_ag_t_mrj(data: Data, target_index, base_year):
    print('Getting agricultural transition cost matrices...', flush = True)
    
    ag_t_mrj = ag_transition.get_transition_matrices(
        data, 
        target_index, 
        base_year
    ).astype(np.float32)
    # Transition costs occures if the base year is not the target year
    return ag_t_mrj if (base_year - data.YR_CAL_BASE != target_index) else np.zeros_like(ag_t_mrj).astype(np.float32)


def get_ag_to_non_ag_t_rk(data: Data, target_index, base_year):
    print('Getting agricultural to non-agricultural transition cost matrices...', flush = True)
    non_ag_t_mrj = non_ag_transition.get_from_ag_transition_matrix( 
        data, 
        target_index, 
        base_year, 
        data.lumaps[base_year], 
        data.lmmaps[base_year]).astype(np.float32)
    # Transition costs occures if the base year is not the target year
    return non_ag_t_mrj if (base_year - data.YR_CAL_BASE != target_index) else np.zeros_like(non_ag_t_mrj).astype(np.float32)


def get_non_ag_to_ag_t_mrj(data: Data, base_year:int, target_index: int):
    print('Getting non-agricultural to agricultural transition cost matrices...', flush = True)
    
    non_ag_to_ag_mrj = non_ag_transition.get_to_ag_transition_matrix(
        data, 
        target_index, 
        data.lumaps[base_year], 
        data.lmmaps[base_year]).astype(np.float32)
    # Transition costs occures if the base year is not the target year
    return non_ag_to_ag_mrj if (base_year - data.YR_CAL_BASE != target_index) else np.zeros_like(non_ag_to_ag_mrj).astype(np.float32)


def get_non_ag_t_rk(data: Data, base_year):
    print('Getting non-agricultural transition cost matrices...', flush = True)
    output = non_ag_transition.get_non_ag_transition_matrix(data)
    return output.astype(np.float32)


def get_ag_x_mrj(data: Data, base_year):
    print('Getting agricultural exclude matrices...', flush = True)
    output = ag_transition.get_exclude_matrices(data, data.lumaps[base_year])
    return output


def get_non_ag_x_rk(data: Data, ag_x_mrj, base_year):
    print('Getting non-agricultural exclude matrices...', flush = True)
    output = non_ag_transition.get_exclude_matrices(data, ag_x_mrj, data.lumaps[base_year])
    return output


def get_ag_man_lb_mrj(data: Data, base_year):
    print('Getting agricultural lower bound matrices...', flush = True)
    output = ag_transition.get_lower_bound_agricultural_management_matrices(data, base_year)
    return output


def get_non_ag_lb_rk(data: Data, base_year):
    print('Getting non-agricultural lower bound matrices...', flush = True)
    output = non_ag_transition.get_lower_bound_non_agricultural_matrices(data, base_year)
    return output


def get_ag_man_c_mrj(data: Data, target_index, ag_c_mrj: np.ndarray):
    print('Getting agricultural management options\' cost effects...', flush = True)
    output = ag_cost.get_agricultural_management_cost_matrices(data, ag_c_mrj, target_index)
    return output


def get_ag_man_g_mrj(data: Data, target_index, ag_g_mrj: np.ndarray):
    print('Getting agricultural management options\' GHG emission effects...', flush = True)
    output = ag_ghg.get_agricultural_management_ghg_matrices(data, ag_g_mrj, target_index)
    return output


def get_ag_man_q_mrj(data: Data, target_index, ag_q_mrp: np.ndarray):
    print('Getting agricultural management options\' quantity effects...', flush = True)
    output = ag_quantity.get_agricultural_management_quantity_matrices(data, ag_q_mrp, target_index)
    return output


def get_ag_man_r_mrj(data: Data, target_index, ag_r_mrj: np.ndarray):
    print('Getting agricultural management options\' revenue effects...', flush = True)
    output = ag_revenue.get_agricultural_management_revenue_matrices(data, ag_r_mrj, target_index)
    return output


def get_ag_man_t_mrj(data: Data, target_index, ag_t_mrj: np.ndarray):
    print('Getting agricultural management options\' transition cost effects...', flush = True)
    output = ag_transition.get_agricultural_management_transition_matrices(data, ag_t_mrj, target_index)
    return output


def get_ag_man_w_mrj(data: Data, target_index):
    print('Getting agricultural management options\' water yield effects...', flush = True)
    output = ag_water.get_agricultural_management_water_matrices(data, target_index)
    return output


def get_ag_man_b_mrj(data: Data, target_index, ag_b_mrj: np.ndarray):
    print('Getting agricultural management options\' biodiversity effects...', flush = True)
    output = ag_biodiversity.get_agricultural_management_biodiversity_matrices(data, ag_b_mrj, target_index)
    return output


def get_ag_man_limits(data: Data, target_index):
    print('Getting agricultural management options\' adoption limits...', flush = True)
    output = ag_transition.get_agricultural_management_adoption_limits(data, target_index)
    return output


def get_economic_mrj(
    ag_c_mrj: np.ndarray,
    ag_r_mrj: np.ndarray,
    ag_t_mrj: np.ndarray,
    ag_to_non_ag_t_rk: np.ndarray,
    non_ag_c_rk: np.ndarray,
    non_ag_r_rk: np.ndarray,
    non_ag_t_rk: np.ndarray,
    non_ag_to_ag_t_mrj: np.ndarray,
    ag_man_c_mrj: dict[str, np.ndarray],
    ag_man_r_mrj: dict[str, np.ndarray],
    ag_man_t_mrj: dict[str, np.ndarray],
    ) -> dict[str, np.ndarray|dict[str, np.ndarray]]:
    
    print('Getting base year economic matrix...', flush = True)
    
    if settings.OBJECTIVE == "maxprofit":
        # Pre-calculate profit (revenue minus cost) for each land use
        ag_obj_mrj = ag_r_mrj - (ag_c_mrj + ag_t_mrj + non_ag_to_ag_t_mrj)
        non_ag_obj_rk = non_ag_r_rk - (non_ag_c_rk + non_ag_t_rk + ag_to_non_ag_t_rk)

        # Get effects of alternative agr. management options (stored in a dict)
        ag_man_objs = {
            am: ag_man_r_mrj[am] - (ag_man_c_mrj[am] + ag_man_t_mrj[am]) 
            for am in AG_MANAGEMENTS_TO_LAND_USES
        }

    elif settings.OBJECTIVE == "mincost":
        # Pre-calculate sum of production and transition costs
        ag_obj_mrj = ag_c_mrj + ag_t_mrj + non_ag_to_ag_t_mrj
        non_ag_obj_rk = non_ag_c_rk + non_ag_t_rk + ag_to_non_ag_t_rk

        # Store calculations for each agricultural management option in a dict
        ag_man_objs = {
            am: (ag_man_c_mrj[am] + ag_man_t_mrj[am])      
            for am in AG_MANAGEMENTS_TO_LAND_USES
        }

    else:
        raise ValueError("Unknown objective!")

    ag_obj_mrj = np.nan_to_num(ag_obj_mrj)
    non_ag_obj_rk = np.nan_to_num(non_ag_obj_rk)
    ag_man_objs = {am: np.nan_to_num(arr) for am, arr in ag_man_objs.items()}

    return [ag_obj_mrj, non_ag_obj_rk, ag_man_objs]



def get_commodity_prices(data: Data) -> np.ndarray:
    '''
    Get the prices of commodities in the base year. These prices will be used as multiplier
    to weight deviatios of commodity production from the target.
    '''
    
    commodity_lookup = {
        ('P1','BEEF'): 'beef meat',
        ('P3','BEEF'): 'beef lexp',
        ('P1','SHEEP'): 'sheep meat',
        ('P2','SHEEP'): 'sheep wool',
        ('P3','SHEEP'): 'sheep lexp',
        ('P1','DAIRY'): 'dairy',
    }

    commodity_prices = {}

    # Get the median price of each commodity
    for names, commodity in commodity_lookup.items():
        prices = np.nanpercentile(data.AGEC_LVSTK[names[0], names[1]], 50)
        prices = prices * 1000 if commodity == 'dairy' else prices # convert to per tonne for dairy
        commodity_prices[commodity] = prices

    # Get the median price of each crop; here need to use 'irr' because dry-Rice does exist in the data
    for name, col in data.AGEC_CROPS['P1','irr'].items():
        commodity_prices[name.lower()] = np.nanpercentile(col, 50)

    return np.array([commodity_prices[k] for k in data.COMMODITIES])
    
    
def get_target_yr_carbon_price(data: Data, target_year: int) -> float:
    return data.CARBON_PRICES[target_year]


def get_savanna_eligible_r(data: Data) -> np.ndarray:
    return np.where(data.SAVBURN_ELIGIBLE == 1)[0]


def get_limits(
    data: Data, yr_cal: int,
) -> dict[str, Any]:
    """
    Gets the following limits for the solve:
    - Water net yield limits
    - GHG limits
    - Biodiversity limits
    - Regional adoption limits
    """
    print('Getting environmental limits...', flush = True)
    # Limits is a dictionary with heterogeneous value sets.
    limits = {}

    limits['water'] = ag_water.get_water_net_yield_limit_values(data)

    if settings.GHG_EMISSIONS_LIMITS == 'on':
        limits['ghg_ub'] = ag_ghg.get_ghg_limits(data, yr_cal)
        limits['ghg_lb'] = ag_ghg.get_ghg_limits(data, yr_cal) - settings.GHG_ALLOW_LB_DELTA_T 

    # If biodiversity limits are not turned on, set the limit to 0.
    limits["GBF2_priority_degrade_areas"] = (
        ag_biodiversity.get_biodiversity_limits(data, yr_cal)
        if settings.BIODIVERSTIY_TARGET_GBF_2 == 'on'
        else 0
    )

    limits["GBF_3_major_vegetation_groups"] = (
        ag_biodiversity.get_GBF3_major_vegetation_group_limits(data, yr_cal)
        if settings.BIODIVERSTIY_TARGET_GBF_3 == 'on'
        else 0
    )

    limits["GBF4_species_conservation"] = ag_biodiversity.get_GBF4_species_conservation_limits(data, yr_cal)

    limits["snes"] = ag_biodiversity.get_GBF4B_snes_limits(data, yr_cal)
    limits["ecnes"] = ag_biodiversity.get_GBF4B_ecnes_limits(data, yr_cal)

    ag_reg_adoption, non_ag_reg_adoption = ag_transition.get_regional_adoption_limits(data, yr_cal)
    limits["ag_regional_adoption"] = ag_reg_adoption
    limits["non_ag_regional_adoption"] = non_ag_reg_adoption

    return limits


def get_input_data(data: Data, base_year: int, target_year: int) -> SolverInputData:
    """
    Using the given Data object, prepare a SolverInputData object for the solver.
    """

    target_index = target_year - data.YR_CAL_BASE
    
    ag_c_mrj = get_ag_c_mrj(data, target_index)
    ag_r_mrj = get_ag_r_mrj(data, target_index)
    ag_t_mrj = get_ag_t_mrj(data, target_index, base_year)
    ag_to_non_ag_t_rk = get_ag_to_non_ag_t_rk(data, target_index, base_year)
    
    non_ag_c_rk = get_non_ag_c_rk(data, ag_c_mrj, data.lumaps[base_year], target_year)
    non_ag_r_rk = get_non_ag_r_rk(data, ag_r_mrj, base_year, target_year)
    non_ag_t_rk = get_non_ag_t_rk(data, base_year)
    non_ag_to_ag_t_mrj = get_non_ag_to_ag_t_mrj(data, base_year, target_index)
    
    ag_man_c_mrj = get_ag_man_c_mrj(data, target_index, ag_c_mrj)
    ag_man_r_mrj = get_ag_man_r_mrj(data, target_index, ag_r_mrj)
    ag_man_t_mrj = get_ag_man_t_mrj(data, target_index, ag_t_mrj)
    
    ag_obj_mrj, non_ag_obj_rk,  ag_man_objs=get_economic_mrj(
        ag_c_mrj,
        ag_r_mrj,
        ag_t_mrj,
        ag_to_non_ag_t_rk,
        non_ag_c_rk,
        non_ag_r_rk,
        non_ag_t_rk,
        non_ag_to_ag_t_mrj,
        ag_man_c_mrj,
        ag_man_r_mrj,
        ag_man_t_mrj
    )
    
    ag_g_mrj = get_ag_g_mrj(data, target_index)
    ag_q_mrp = get_ag_q_mrp(data, target_index)
    ag_w_mrj = get_ag_w_mrj(data, target_index, data.WATER_YIELD_HIST_DR, data.WATER_YIELD_HIST_SR)     # Calculate water net yield matrices based on historical water yield layers
    ag_b_mrj = get_ag_b_mrj(data)
    ag_x_mrj = get_ag_x_mrj(data, base_year)

    land_use_culling.apply_agricultural_land_use_culling(
        ag_x_mrj, ag_c_mrj, ag_t_mrj, ag_r_mrj
    )

    return SolverInputData(
        base_year=base_year,
        target_year=target_year,
        
        ag_g_mrj=ag_g_mrj,
        ag_w_mrj=ag_w_mrj,
        ag_b_mrj=ag_b_mrj,
        ag_x_mrj=ag_x_mrj,
        ag_q_mrp=ag_q_mrp,
        ag_ghg_t_mrj=get_ag_ghg_t_mrj(data, base_year),

        non_ag_g_rk=get_non_ag_g_rk(data, ag_g_mrj, base_year),
        non_ag_w_rk=get_non_ag_w_rk(data, ag_w_mrj, base_year, target_year, data.WATER_YIELD_HIST_DR, data.WATER_YIELD_HIST_SR),  # Calculate non-ag water yield matrices based on historical water yield layers
        non_ag_b_rk=get_non_ag_b_rk(data, ag_b_mrj, base_year),
        non_ag_x_rk=get_non_ag_x_rk(data, ag_x_mrj, base_year),
        non_ag_q_crk=get_non_ag_q_crk(data, ag_q_mrp, base_year),
        non_ag_lb_rk=get_non_ag_lb_rk(data, base_year),
        
        ag_man_g_mrj=get_ag_man_g_mrj(data, target_index, ag_g_mrj),
        ag_man_q_mrp=get_ag_man_q_mrj(data, target_index, ag_q_mrp),
        ag_man_w_mrj=get_ag_man_w_mrj(data, target_index),
        ag_man_b_mrj=get_ag_man_b_mrj(data, target_index, ag_b_mrj),
        ag_man_limits=get_ag_man_limits(data, target_index),                            
        ag_man_lb_mrj=get_ag_man_lb_mrj(data, base_year),
        
        water_yield_outside_study_area=get_w_outside_luto(data, data.YR_CAL_BASE),      # Use the water net yield outside LUTO study area for the YR_CAL_BASE year
        water_yield_RR_BASE_YR=get_w_BASE_YR(data),                                     # Calculate water net yield for the BASE_YR (2010) based on historical water yield layers
        
        biodiv_contr_ag_rj=get_ag_biodiv_contr_rj(data),
        biodiv_contr_non_ag_k=get_non_ag_biodiv_impact_k(data),
        biodiv_contr_ag_man=get_ag_man_biodiv_impacts(data, target_year),

        GBF2_raw_priority_degraded_area_r = get_GBF2_priority_degrade_area_r(data),
        GBF3_raw_MVG_area_vr=get_GBF3_MVG_area_vr(data),
<<<<<<< HEAD
        GBF4_raw_species_area_sr=get_GBF4_species_area_sr(data, target_year),
        snes_xr=get_snes_xr(data),
        ecnes_xr=get_ecnes_xr(data),
=======
        GBF4_raw_species_area_sr=get_GBF4A_species_area_sr(data, target_year),
        GBF4B_snes_xr=get_GBF4B_snes_xr(data),
        GBF4B_ecnes_xr=get_GBF4B_ecnes_xr(data),
>>>>>>> a6a432ba

        savanna_eligible_r=get_savanna_eligible_r(data),

        economic_contr_mrj=(ag_obj_mrj, non_ag_obj_rk,  ag_man_objs),
        economic_BASE_YR_prices=get_commodity_prices(data),
        economic_target_yr_carbon_price=get_target_yr_carbon_price(data, target_year), 
        
        offland_ghg=data.OFF_LAND_GHG_EMISSION_C[target_index],

        lu2pr_pj=data.LU2PR,
        pr2cm_cp=data.PR2CM,
        limits=get_limits(data, target_year),
        desc2aglu=data.DESC2AGLU,
        resmult=data.RESMULT,
        real_area=data.REAL_AREA,
    )<|MERGE_RESOLUTION|>--- conflicted
+++ resolved
@@ -84,15 +84,9 @@
     
     GBF2_raw_priority_degraded_area_r: np.ndarray                       # Raw areas (GBF2) from priority degrade areas - indexed by cell (r).
     GBF3_raw_MVG_area_vr: np.ndarray                                    # Raw areas (GBF3) from Major vegetation group - indexed by veg. group (v) and cell (r)
-<<<<<<< HEAD
     GBF4_raw_species_area_sr: np.ndarray                                # Raw areas (GBF4) Species data - indexed by species (s) and cell (r).
     snes_xr: np.ndarray                                     # Species NES contribution data - indexed by species/ecological community (x) and cell (r).
     ecnes_xr: np.ndarray                                    # Ecological community NES contribution data - indexed by species/ecological community (x) and cell (r).
-=======
-    GBF4_raw_species_area_sr: np.ndarray                                # Raw areas (GBF4A) Species data - indexed by species (s) and cell (r).
-    GBF4B_snes_xr: np.ndarray                                           # Species NES contribution data - indexed by species/ecological community (x) and cell (r).
-    GBF4B_ecnes_xr: np.ndarray                                          # Ecological community NES contribution data - indexed by species/ecological community (x) and cell (r).
->>>>>>> a6a432ba
 
     savanna_eligible_r: np.ndarray                                      # Cells that are eligible for savanna burnining land use.
 
@@ -659,15 +653,9 @@
 
         GBF2_raw_priority_degraded_area_r = get_GBF2_priority_degrade_area_r(data),
         GBF3_raw_MVG_area_vr=get_GBF3_MVG_area_vr(data),
-<<<<<<< HEAD
         GBF4_raw_species_area_sr=get_GBF4_species_area_sr(data, target_year),
         snes_xr=get_snes_xr(data),
         ecnes_xr=get_ecnes_xr(data),
-=======
-        GBF4_raw_species_area_sr=get_GBF4A_species_area_sr(data, target_year),
-        GBF4B_snes_xr=get_GBF4B_snes_xr(data),
-        GBF4B_ecnes_xr=get_GBF4B_ecnes_xr(data),
->>>>>>> a6a432ba
 
         savanna_eligible_r=get_savanna_eligible_r(data),
 

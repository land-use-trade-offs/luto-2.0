--- conflicted
+++ resolved
@@ -397,11 +397,7 @@
         data, 
         target_index, 
         data.lumaps[base_year], 
-<<<<<<< HEAD
-        data.lmmaps[base_year],
-=======
         data.lmmaps[base_year]
->>>>>>> 9c204fdd
     ).astype(np.float32)
     # Transition costs occures if the base year is not the target year
     return non_ag_t_mrj if (base_year - data.YR_CAL_BASE != target_index) else np.zeros_like(non_ag_t_mrj).astype(np.float32)

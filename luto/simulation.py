--- conflicted
+++ resolved
@@ -1,498 +1,494 @@
-# Copyright 2022 Fjalar J. de Haan and Brett A. Bryan at Deakin University
-#
-# This file is part of LUTO 2.0.
-#
-# LUTO 2.0 is free software: you can redistribute it and/or modify it under the
-# terms of the GNU General Public License as published by the Free Software
-# Foundation, either version 3 of the License, or (at your option) any later
-# version.
-#
-# LUTO 2.0 is distributed in the hope that it will be useful, but WITHOUT ANY
-# WARRANTY; without even the implied warranty of MERCHANTABILITY or FITNESS FOR
-# A PARTICULAR PURPOSE. See the GNU General Public License for more details.
-#
-# You should have received a copy of the GNU General Public License along with
-# LUTO 2.0. If not, see <https://www.gnu.org/licenses/>.
-
-"""
-To maintain state and handle iteration and data-view changes. This module
-functions as a singleton class. It is intended to be the _only_ part of the
-model that has 'global' varying state.
-"""
-
-
-import numpy as np
-import h5py, time
-from dataclasses import dataclass
-
-import luto.data as bdata
-import luto.settings as settings
-
-import luto.economics.agricultural.cost as ag_cost
-import luto.economics.agricultural.ghg as ag_ghg
-import luto.economics.agricultural.quantity as ag_quantity
-import luto.economics.agricultural.revenue as ag_revenue
-import luto.economics.agricultural.transitions as ag_transition
-import luto.economics.agricultural.water as ag_water
-
-import luto.economics.non_agricultural.water as non_ag_water
-import luto.economics.non_agricultural.cost as non_ag_cost
-import luto.economics.non_agricultural.ghg as non_ag_ghg
-import luto.economics.non_agricultural.quantity as non_ag_quantity
-import luto.economics.non_agricultural.transitions as non_ag_transition
-import luto.economics.non_agricultural.revenue as non_ag_revenue
-
-from luto.economics import land_use_culling
-
-from luto.solvers.solver import InputData, LutoSolver
-from luto import tools
-
-
-class Data():
-    """Provide simple object to mimic 'data' namespace from `luto.data`."""
-
-    def __init__( self
-                , bdata  # Data object like `luto.data`.
-                , yr_idx # Year index (number of years since 2010). To slice HDF5 bricks.
-                ):
-        """Initialise Data object based on land-use map `lumap`."""
-
-        # Import all UPPERCASE objects from bdata into data object.
-        for key in bdata.__dict__:
-            if key.isupper():
-             self.__dict__[key] = bdata.__dict__[key]
-
-        # Spatial data is sub-setted based on the above masks.
-        self.NCELLS = self.MASK.sum()
-        self.EXCLUDE = bdata.EXCLUDE[:, self.MASK, :]
-        self.AGEC_CROPS = bdata.AGEC_CROPS.iloc[self.MASK]                      # MultiIndex Dataframe [4218733 rows x 342 columns]
-        self.AGEC_LVSTK = bdata.AGEC_LVSTK.iloc[self.MASK]                      # MultiIndex Dataframe [4218733 rows x 39 columns]
-        self.AGGHG_CROPS = bdata.AGGHG_CROPS.iloc[self.MASK]                    # MultiIndex Dataframe [4218733 rows x ? columns]
-        self.AGGHG_LVSTK = bdata.AGGHG_LVSTK.iloc[self.MASK]                    # MultiIndex Dataframe [4218733 rows x ? columns]
-        self.REAL_AREA = bdata.REAL_AREA[self.MASK] * bdata.RESMULT             # Actual Float32
-        self.LUMAP = bdata.LUMAP[self.MASK]                                     # Int8
-        self.LMMAP = bdata.LMMAP[self.MASK]                                     # Int8
-        self.AMMAP_DICT = {
-            am: array[self.MASK] for am, array in bdata.AMMAP_DICT.items()
-        }                                                                       # Dictionary containing Int8 arrays
-        self.AG_L_MRJ = tools.lumap2ag_l_mrj(self.LUMAP, self.LMMAP)            # Boolean [2, 4218733, 28]
-        self.NON_AG_L_RK = tools.lumap2non_ag_l_mk(
-            self.LUMAP, len(self.NON_AGRICULTURAL_LANDUSES)
-        )                                                                       # Int8
-        self.AG_MAN_L_MRJ_DICT = tools.get_base_am_vars(
-            self.NCELLS, self.NLMS, self.N_AG_LUS
-        )                                                                       # Dictionary containing Int8 arrays
-        self.PROD_2010_C = prod_2010_c                                          # Float, total agricultural production in 2010, shape n commodities
-        self.D_CY = d_cy                                                        # Float, total demand for agricultural production, shape n commodities by 91 years
-        self.WREQ_IRR_RJ = bdata.WREQ_IRR_RJ[self.MASK]                         # Water requirements for irrigated landuses
-        self.WREQ_DRY_RJ = bdata.WREQ_DRY_RJ[self.MASK]                         # Water requirements for dryland landuses
-        self.WATER_LICENCE_PRICE = bdata.WATER_LICENCE_PRICE[self.MASK]         # Int16
-        self.WATER_DELIVERY_PRICE = bdata.WATER_DELIVERY_PRICE[self.MASK]       # Float32
-        self.WATER_YIELD_BASE_DR = bdata.WATER_YIELD_BASE_DR[self.MASK]         # Float32
-        self.WATER_YIELD_BASE_SR = bdata.WATER_YIELD_BASE_SR[self.MASK]         # Float32
-        self.WATER_YIELD_BASE_DIFF = bdata.WATER_YIELD_BASE_DIFF[self.MASK]     # Float32
-        self.FEED_REQ = bdata.FEED_REQ[self.MASK]                               # Float32
-        self.PASTURE_KG_DM_HA = bdata.PASTURE_KG_DM_HA[self.MASK]               # Int16  
-        self.SAFE_PUR_MODL = bdata.SAFE_PUR_MODL[self.MASK]                     # Float32
-        self.SAFE_PUR_NATL = bdata.SAFE_PUR_NATL[self.MASK]                     # Float32
-        self.RIVREG_ID = bdata.RIVREG_ID[self.MASK]                             # Int16
-        self.DRAINDIV_ID = bdata.DRAINDIV_ID[self.MASK]                         # Int8
-        self.CLIMATE_CHANGE_IMPACT = bdata.CLIMATE_CHANGE_IMPACT[self.MASK]
-        self.EP_EST_COST_HA = bdata.EP_EST_COST_HA[self.MASK]                   # Float32
-        self.AG2EP_TRANSITION_COSTS_HA = bdata.AG2EP_TRANSITION_COSTS_HA        # Float32
-        self.EP2AG_TRANSITION_COSTS_HA = bdata.EP2AG_TRANSITION_COSTS_HA        # Float32
-        self.EP_BLOCK_AVG_T_C02_HA = bdata.EP_BLOCK_AVG_T_C02_HA[self.MASK]     # Float32
-        self.NATURAL_LAND_T_CO2_HA = bdata.NATURAL_LAND_T_CO2_HA[self.MASK]     # Float32
-        self.SOIL_CARBON_T_HA = bdata.SOIL_CARBON_T_HA[self.MASK]
-
-        # Slice this year off HDF5 bricks. TODO: This field is not in luto.data.
-        # with h5py.File(bdata.fname_dr, 'r') as wy_dr_file:
-        #     self.WATER_YIELD_DR = wy_dr_file[list(wy_dr_file.keys())[0]][yr_idx][self.MASK]
-        # with h5py.File(bdata.fname_sr, 'r') as wy_sr_file:
-        #     self.WATER_YIELD_SR = wy_sr_file[list(wy_sr_file.keys())[0]][yr_idx][self.MASK]
-
-
-def sync_years(base, target):
-    global data, base_year, target_index
-    base_year = base
-    target_index = target - bdata.YR_CAL_BASE
-    data = Data(bdata, target_index)
-
-
-# Local matrix-getters.
-
-def get_ag_c_mrj():
-    print('Getting agricultural production cost matrices...', end = ' ', flush = True)
-    output = ag_cost.get_cost_matrices(data, target_index)
-    print('Done.')
-    return output.astype(np.float32)
-
-
-def get_non_ag_c_rk():
-    print('Getting non-agricultural production cost matrices...', end=' ', flush = True)
-    output = non_ag_cost.get_cost_matrix(data)
-    print('Done.')
-    return output.astype(np.float32)
-
-
-def get_ag_r_mrj():
-    print('Getting agricultural production revenue matrices...', end = ' ', flush = True)
-    output = ag_revenue.get_rev_matrices(data, target_index)
-    print('Done.')
-    return output.astype(np.float32)
-
-
-def get_non_ag_r_rk():
-    print('Getting non-agricultural production revenue matrices...', end = ' ', flush = True)
-    output = non_ag_revenue.get_rev_matrix(data)
-    print('Done.')
-    return output.astype(np.float32)
-
-
-def get_ag_g_mrj():
-    print('Getting agricultural GHG emissions matrices...', end = ' ', flush = True)
-    output = ag_ghg.get_ghg_matrices(data, target_index)
-    print('Done.')
-    return output.astype(np.float32)
-
-
-def get_non_ag_g_rk():
-    print('Getting non-agricultural GHG emissions matrices...', end = ' ', flush = True)
-    output = non_ag_ghg.get_ghg_matrix(data)
-    print('Done.')
-    return output.astype(np.float32)
-
-
-def get_ag_w_mrj():
-    print('Getting agricultural water requirement matrices...', end = ' ', flush = True)
-    output = ag_water.get_wreq_matrices(data, target_index)
-    print('Done.')
-    return output.astype(np.float32)
-
-
-def get_non_ag_w_rk():
-    print('Getting non-agricultural water requirement matrices...', end = ' ', flush = True)
-    output = non_ag_water.get_wreq_matrix(data)
-    print('Done.')
-    return output.astype(np.float32)
-
-
-def get_ag_q_mrp():
-    print('Getting agricultural production quantity matrices...', end = ' ', flush = True)
-    output = ag_quantity.get_quantity_matrices(data, target_index)
-    print('Done.')
-    return output.astype(np.float32)
-
-
-def get_non_ag_q_crk():
-    print('Getting non-agricultural production quantity matrices...', end = ' ', flush = True)
-    output = non_ag_quantity.get_quantity_matrix(data)
-    print('Done.')
-    return output.astype(np.float32)
-
-
-def get_ag_t_mrj():
-    print('Getting agricultural transition cost matrices...', end = ' ', flush = True)
-    output = ag_transition.get_transition_matrices( data
-                                                  , target_index
-                                                  , base_year
-                                                  , lumaps
-                                                  , lmmaps)
-    print('Done.')
-    return output.astype(np.float32)
-
-
-def get_ag_ghg_t_mrj():
-    print('Getting agricultural transitions GHG emissions...', end = ' ', flush = True)
-    output = ag_ghg.get_ghg_transition_penalties(data, lumaps[base_year])
-    print('Done.')
-    return output.astype(np.float32)
-
-
-def get_ag_to_non_ag_t_rk():
-    print('Getting agricultural to non-agricultural transition cost matrices...', end = ' ', flush = True)
-    output = non_ag_transition.get_from_ag_transition_matrix(data
-                                                           , base_year
-                                                           , lumaps[base_year]
-                                                           , lmmaps[base_year])
-    print('Done.')
-    return output.astype(np.float32)
-
-
-def get_non_ag_to_ag_t_mrj():
-    print('Getting non-agricultural to agricultural transition cost matrices...', end = ' ', flush = True)
-    output = non_ag_transition.get_to_ag_transition_matrix(data, base_year, lumaps[base_year], lmmaps[base_year])
-    print('Done.')
-    return output.astype(np.float32)
-
-
-def get_ag_x_mrj():
-    print('Getting agricultural exclude matrices...', end = ' ', flush = True)
-    output = ag_transition.get_exclude_matrices(data, base_year, lumaps)
-    print('Done.')
-    return output
-
-
-def get_non_ag_x_rk():
-    print('Getting non-agricultural exclude matrices...', end = ' ', flush = True)
-    output = non_ag_transition.get_exclude_matrices(data, lumaps[base_year])
-    print('Done.')
-    return output
-
-
-def get_ag_man_costs(ag_c_mrj):
-    print('Getting agricultural management options\' cost effects...', end = ' ', flush = True)
-    output = ag_cost.get_agricultural_management_cost_matrices(data, ag_c_mrj, target_index)
-    print('Done.')
-    return output
-
-
-def get_ag_man_ghg(ag_g_mrj):
-    print('Getting agricultural management options\' GHG emission effects...', end = ' ', flush = True)
-    output = ag_ghg.get_agricultural_management_ghg_matrices(data, ag_g_mrj, target_index)
-    print('Done.')
-    return output
-
-
-def get_ag_man_quantity(ag_q_mrp):
-    print('Getting agricultural management options\' quantity effects...', end = ' ', flush = True)
-    output = ag_quantity.get_agricultural_management_quantity_matrices(data, ag_q_mrp, target_index)
-    print('Done.')
-    return output
-
-
-def get_ag_man_revenue(ag_r_mrj):
-    print('Getting agricultural management options\' revenue effects...', end = ' ', flush = True)
-    output = ag_revenue.get_agricultural_management_revenue_matrices(data, ag_r_mrj, target_index)
-    print('Done.')
-    return output
-
-
-def get_ag_man_transitions(ag_t_mrj):
-    print('Getting agricultural management options\' transition cost effects...', end = ' ', flush = True)
-    output = ag_transition.get_agricultural_management_transition_matrices(data, ag_t_mrj, target_index)
-    print('Done.')
-    return output
-
-
-def get_ag_man_water(ag_w_mrj):
-    print('Getting agricultural management options\' water requirement effects...', end = ' ', flush = True)
-    output = ag_water.get_agricultural_management_water_matrices(data, ag_w_mrj, target_index)
-    print('Done.')
-    return output
-
-
-def get_ag_man_limits():
-    print('Getting agricultural management options\' adoption limits...', end = ' ', flush = True)
-    output = ag_transition.get_agricultural_management_adoption_limits(data, target_index)
-    print('Done.')
-    return output
-
-
-def get_limits():
-    print('Getting environmental limits...', end = ' ', flush = True)
-    # Limits is a dictionary with heterogeneous value sets.
-    limits = {}
-    
-    if settings.WATER_USE_LIMITS == 'on': limits['water'] = ag_water.get_wuse_limits(data)
-    if settings.GHG_EMISSIONS_LIMITS == 'on':  limits['ghg'] = ag_ghg.get_ghg_limits(data)
-
-    # # Water limits.
-    # wuse_limits = [] # A list of water use limits by drainage division.
-    # for region in np.unique(data.DRAINDIV_ID): # 7 == MDB
-    #     mask = np.where(data.DRAINDIV_ID == region, True, False)[data.mindices]
-    #     basefrac = get_water_stress_basefrac(data, mask)
-    #     stress = get_water_stress(data, target_index, mask)
-    #     stresses.append((basefrac, stress))
-    #     limits['water'] = stresses
-    
-    print('Done.')
-    return limits
-
-
-def get_input_data():
-    ag_c_mrj = get_ag_c_mrj()
-    ag_g_mrj = get_ag_g_mrj()
-    ag_q_mrp = get_ag_q_mrp()
-    ag_r_mrj = get_ag_r_mrj()
-    ag_t_mrj = get_ag_t_mrj()
-    ag_w_mrj = get_ag_w_mrj()
-    ag_x_mrj = get_ag_x_mrj()
-
-    land_use_culling.apply_agricultural_land_use_culling(
-        ag_x_mrj, ag_c_mrj, ag_t_mrj, ag_r_mrj
-    )
-
-    return InputData(
-        ag_t_mrj=ag_t_mrj,
-        ag_c_mrj=ag_c_mrj,
-        ag_r_mrj=ag_r_mrj,
-        ag_g_mrj=ag_g_mrj,
-        ag_w_mrj=ag_w_mrj,
-        ag_x_mrj=ag_x_mrj,
-        ag_q_mrp=ag_q_mrp,
-        ag_ghg_t_mrj=get_ag_ghg_t_mrj(),
-        ag_to_non_ag_t_rk=get_ag_to_non_ag_t_rk(),
-        non_ag_to_ag_t_mrj=get_non_ag_to_ag_t_mrj(),
-        non_ag_c_rk=get_non_ag_c_rk(),
-        non_ag_r_rk=get_non_ag_r_rk(),
-        non_ag_g_rk=get_non_ag_g_rk(),
-        non_ag_w_rk=get_non_ag_w_rk(),
-        non_ag_x_rk=get_non_ag_x_rk(),
-        non_ag_q_crk=get_non_ag_q_crk(),
-        ag_man_c_mrj=get_ag_man_costs(ag_c_mrj),
-        ag_man_g_mrj=get_ag_man_ghg(ag_g_mrj),
-        ag_man_q_mrp=get_ag_man_quantity(ag_q_mrp),
-        ag_man_r_mrj=get_ag_man_revenue(ag_r_mrj),
-        ag_man_t_mrj=get_ag_man_transitions(ag_t_mrj),
-        ag_man_w_mrj=get_ag_man_water(ag_w_mrj),
-        ag_man_limits=get_ag_man_limits(),
-        lu2pr_pj=data.LU2PR,
-        pr2cm_cp=data.PR2CM,
-        limits=get_limits(),
-        desc2aglu=data.DESC2AGLU,
-    )
-
-
-def prepare_input_data(base: int, target: int) -> InputData:
-    # Synchronise base and target years across module so matrix-getters know.
-    sync_years(base, target)
-
-    # Add initial masked/resfactored data to data containers
-    if base == data.YR_CAL_BASE: 
-        lumaps[base] = data.LUMAP
-        lmmaps[base] = data.LMMAP
-        ammaps[base] = data.AMMAP_DICT
-        ag_dvars[base]  = data.AG_L_MRJ
-        non_ag_dvars[base] = data.NON_AG_L_RK
-        ag_man_dvars[base] = data.AG_MAN_L_MRJ_DICT
-
-    return get_input_data()
-
-
-def solve_timeseries(steps: int, base: int, target: int):
-    print( "\nRunning LUTO %s timeseries from %s to %s at resfactor %s, starting at %s." % (settings.VERSION, base, target, settings.RESFACTOR, time.ctime()) )
-
-    for s in range(steps):
-        print( "\n-------------------------------------------------" )
-        print( "Running for year %s..." % (base + s + 1) )
-        print( "-------------------------------------------------\n" )
-        start_time = time.time()
-
-        input_data = prepare_input_data(base + s, base + s + 1)
-        d_c = d_cy[s]
-        if s == 0:
-            luto_solver = LutoSolver(input_data, d_c)
-            luto_solver.formulate()
-
-        if s > 0:
-            # luto_solver._input_data = input_data
-            # luto_solver.d_c = d_c
-            # luto_solver.formulate()
-
-            old_ag_x_mrj = luto_solver._input_data.ag_x_mrj.copy()
-            old_non_ag_x_rk = luto_solver._input_data.non_ag_x_rk.copy()
-            luto_solver.update_formulation(
-                input_data=input_data,
-                d_c=d_c,
-                old_ag_x_mrj=old_ag_x_mrj,
-                old_non_ag_x_rk=old_non_ag_x_rk,
-                old_lumap=lumaps[base + s - 1],
-                current_lumap=lumaps[base + s],
-                old_lmmap=lmmaps[base + s - 1],
-                current_lmmap=lmmaps[base + s],
-            )
-
-        (
-            lumaps[base + s + 1],
-            lmmaps[base + s + 1],
-            ammaps[base + s + 1],
-            ag_dvars[base + s + 1],
-            non_ag_dvars[base + s + 1],
-            ag_man_dvars[base + s + 1],
-        ) = luto_solver.solve()
-
-        print('Total processing time...', round(time.time() - start_time), 'seconds')
-
-
-def solve_snapshot(base: int, target: int):
-    if len(d_cy.shape) == 2:
-        d_c = d_cy[ target - bdata.YR_CAL_BASE ]       # Demands needs to be a timeseries from 2010 to target year
-    else:
-        d_c = d_cy
-
-    print( "\nRunning LUTO %s snapshot for %s at resfactor %s, starting at %s" % (settings.VERSION, target, settings.RESFACTOR, time.ctime()) )
-    print( "\n-------------------------------------------------" )
-    print( "Running for year %s..." % target )
-    print( "-------------------------------------------------\n" )
-
-    start_time = time.time()
-    input_data = prepare_input_data(base, target)
-    luto_solver = LutoSolver(input_data, d_c)
-    luto_solver.formulate()
-
-    (
-        lumaps[target],
-        lmmaps[target],
-        ammaps[target],
-        ag_dvars[target],
-        non_ag_dvars[target],
-        ag_man_dvars[target],
-<<<<<<< HEAD
-    ) = luto_solver.solve()
-    
-    print('Total processing time...', round(time.time() - start_time), 'seconds')
-
-=======
-        prod_data[target],
-    ) = solve(d_c, get_input_data())
->>>>>>> e6ac1e9c
-
-def run( base
-       , target
-       ):
-    """Run the simulation."""
-
-    # Run the simulation up to `year` sequentially.         *** Not sure that timeseries mode is working ***
-    if settings.MODE == 'timeseries':
-        if len(d_cy.shape) != 2:
-            raise ValueError( "Demands need to be a time series array of shape (years, commodities) and years > 0." )
-        if target - base > d_cy.shape[0]:
-            raise ValueError( "Not enough years in demands time series.")
-
-        steps = target - base
-        solve_timeseries(steps, base, target)
-
-    # Run the simulation from YR_CAL_BASE to `target` year directly.
-    elif settings.MODE == 'snapshot':
-        # If demands is a time series, choose the appropriate entry.
-        solve_snapshot(base, target)
-
-    else:
-        raise ValueError("Unkown MODE: %s." % settings.MODE)
-
-
-
-##################################################################################
-# Main code                                                                      #
-##################################################################################
-
-# Containers for simulation output. 
-lumaps = {}
-lmmaps = {}
-ammaps = {}
-ag_dvars = {}
-non_ag_dvars = {}
-ag_man_dvars = {}
-prod_data = {}
-
-# Get the total demand quantities by commodity for 2010 to 2100 by combining the demand deltas with 2010 production
-prod_2010_c = tools.get_production( bdata
-                                  , bdata.YR_CAL_BASE
-                                  , tools.lumap2ag_l_mrj(bdata.LUMAP, bdata.LMMAP)
-                                  , tools.lumap2non_ag_l_mk(bdata.LUMAP, len(bdata.NON_AGRICULTURAL_LANDUSES))
-                                  , tools.get_base_am_vars(bdata.NCELLS, bdata.NLMS, bdata.N_AG_LUS)
-                                  )
-
-# Demand deltas can be a time series (shape year x commodity) or a single array (shape = n commodites).
-d_cy = bdata.DEMAND_DELTAS_C * prod_2010_c
+# Copyright 2022 Fjalar J. de Haan and Brett A. Bryan at Deakin University
+#
+# This file is part of LUTO 2.0.
+#
+# LUTO 2.0 is free software: you can redistribute it and/or modify it under the
+# terms of the GNU General Public License as published by the Free Software
+# Foundation, either version 3 of the License, or (at your option) any later
+# version.
+#
+# LUTO 2.0 is distributed in the hope that it will be useful, but WITHOUT ANY
+# WARRANTY; without even the implied warranty of MERCHANTABILITY or FITNESS FOR
+# A PARTICULAR PURPOSE. See the GNU General Public License for more details.
+#
+# You should have received a copy of the GNU General Public License along with
+# LUTO 2.0. If not, see <https://www.gnu.org/licenses/>.
+
+"""
+To maintain state and handle iteration and data-view changes. This module
+functions as a singleton class. It is intended to be the _only_ part of the
+model that has 'global' varying state.
+"""
+
+
+import numpy as np
+import h5py, time
+from dataclasses import dataclass
+
+import luto.data as bdata
+import luto.settings as settings
+
+import luto.economics.agricultural.cost as ag_cost
+import luto.economics.agricultural.ghg as ag_ghg
+import luto.economics.agricultural.quantity as ag_quantity
+import luto.economics.agricultural.revenue as ag_revenue
+import luto.economics.agricultural.transitions as ag_transition
+import luto.economics.agricultural.water as ag_water
+
+import luto.economics.non_agricultural.water as non_ag_water
+import luto.economics.non_agricultural.cost as non_ag_cost
+import luto.economics.non_agricultural.ghg as non_ag_ghg
+import luto.economics.non_agricultural.quantity as non_ag_quantity
+import luto.economics.non_agricultural.transitions as non_ag_transition
+import luto.economics.non_agricultural.revenue as non_ag_revenue
+
+from luto.economics import land_use_culling
+
+from luto.solvers.solver import InputData, LutoSolver
+from luto import tools
+
+
+class Data():
+    """Provide simple object to mimic 'data' namespace from `luto.data`."""
+
+    def __init__( self
+                , bdata  # Data object like `luto.data`.
+                , yr_idx # Year index (number of years since 2010). To slice HDF5 bricks.
+                ):
+        """Initialise Data object based on land-use map `lumap`."""
+
+        # Import all UPPERCASE objects from bdata into data object.
+        for key in bdata.__dict__:
+            if key.isupper():
+             self.__dict__[key] = bdata.__dict__[key]
+
+        # Spatial data is sub-setted based on the above masks.
+        self.NCELLS = self.MASK.sum()
+        self.EXCLUDE = bdata.EXCLUDE[:, self.MASK, :]
+        self.AGEC_CROPS = bdata.AGEC_CROPS.iloc[self.MASK]                      # MultiIndex Dataframe [4218733 rows x 342 columns]
+        self.AGEC_LVSTK = bdata.AGEC_LVSTK.iloc[self.MASK]                      # MultiIndex Dataframe [4218733 rows x 39 columns]
+        self.AGGHG_CROPS = bdata.AGGHG_CROPS.iloc[self.MASK]                    # MultiIndex Dataframe [4218733 rows x ? columns]
+        self.AGGHG_LVSTK = bdata.AGGHG_LVSTK.iloc[self.MASK]                    # MultiIndex Dataframe [4218733 rows x ? columns]
+        self.REAL_AREA = bdata.REAL_AREA[self.MASK] * bdata.RESMULT             # Actual Float32
+        self.LUMAP = bdata.LUMAP[self.MASK]                                     # Int8
+        self.LMMAP = bdata.LMMAP[self.MASK]                                     # Int8
+        self.AMMAP_DICT = {
+            am: array[self.MASK] for am, array in bdata.AMMAP_DICT.items()
+        }                                                                       # Dictionary containing Int8 arrays
+        self.AG_L_MRJ = tools.lumap2ag_l_mrj(self.LUMAP, self.LMMAP)            # Boolean [2, 4218733, 28]
+        self.NON_AG_L_RK = tools.lumap2non_ag_l_mk(
+            self.LUMAP, len(self.NON_AGRICULTURAL_LANDUSES)
+        )                                                                       # Int8
+        self.AG_MAN_L_MRJ_DICT = tools.get_base_am_vars(
+            self.NCELLS, self.NLMS, self.N_AG_LUS
+        )                                                                       # Dictionary containing Int8 arrays
+        self.PROD_2010_C = prod_2010_c                                          # Float, total agricultural production in 2010, shape n commodities
+        self.D_CY = d_cy                                                        # Float, total demand for agricultural production, shape n commodities by 91 years
+        self.WREQ_IRR_RJ = bdata.WREQ_IRR_RJ[self.MASK]                         # Water requirements for irrigated landuses
+        self.WREQ_DRY_RJ = bdata.WREQ_DRY_RJ[self.MASK]                         # Water requirements for dryland landuses
+        self.WATER_LICENCE_PRICE = bdata.WATER_LICENCE_PRICE[self.MASK]         # Int16
+        self.WATER_DELIVERY_PRICE = bdata.WATER_DELIVERY_PRICE[self.MASK]       # Float32
+        self.WATER_YIELD_BASE_DR = bdata.WATER_YIELD_BASE_DR[self.MASK]         # Float32
+        self.WATER_YIELD_BASE_SR = bdata.WATER_YIELD_BASE_SR[self.MASK]         # Float32
+        self.WATER_YIELD_BASE_DIFF = bdata.WATER_YIELD_BASE_DIFF[self.MASK]     # Float32
+        self.FEED_REQ = bdata.FEED_REQ[self.MASK]                               # Float32
+        self.PASTURE_KG_DM_HA = bdata.PASTURE_KG_DM_HA[self.MASK]               # Int16  
+        self.SAFE_PUR_MODL = bdata.SAFE_PUR_MODL[self.MASK]                     # Float32
+        self.SAFE_PUR_NATL = bdata.SAFE_PUR_NATL[self.MASK]                     # Float32
+        self.RIVREG_ID = bdata.RIVREG_ID[self.MASK]                             # Int16
+        self.DRAINDIV_ID = bdata.DRAINDIV_ID[self.MASK]                         # Int8
+        self.CLIMATE_CHANGE_IMPACT = bdata.CLIMATE_CHANGE_IMPACT[self.MASK]
+        self.EP_EST_COST_HA = bdata.EP_EST_COST_HA[self.MASK]                   # Float32
+        self.AG2EP_TRANSITION_COSTS_HA = bdata.AG2EP_TRANSITION_COSTS_HA        # Float32
+        self.EP2AG_TRANSITION_COSTS_HA = bdata.EP2AG_TRANSITION_COSTS_HA        # Float32
+        self.EP_BLOCK_AVG_T_C02_HA = bdata.EP_BLOCK_AVG_T_C02_HA[self.MASK]     # Float32
+        self.NATURAL_LAND_T_CO2_HA = bdata.NATURAL_LAND_T_CO2_HA[self.MASK]     # Float32
+        self.SOIL_CARBON_T_HA = bdata.SOIL_CARBON_T_HA[self.MASK]
+
+        # Slice this year off HDF5 bricks. TODO: This field is not in luto.data.
+        # with h5py.File(bdata.fname_dr, 'r') as wy_dr_file:
+        #     self.WATER_YIELD_DR = wy_dr_file[list(wy_dr_file.keys())[0]][yr_idx][self.MASK]
+        # with h5py.File(bdata.fname_sr, 'r') as wy_sr_file:
+        #     self.WATER_YIELD_SR = wy_sr_file[list(wy_sr_file.keys())[0]][yr_idx][self.MASK]
+
+
+def sync_years(base, target):
+    global data, base_year, target_index
+    base_year = base
+    target_index = target - bdata.YR_CAL_BASE
+    data = Data(bdata, target_index)
+
+
+# Local matrix-getters.
+
+def get_ag_c_mrj():
+    print('Getting agricultural production cost matrices...', end = ' ', flush = True)
+    output = ag_cost.get_cost_matrices(data, target_index)
+    print('Done.')
+    return output.astype(np.float32)
+
+
+def get_non_ag_c_rk():
+    print('Getting non-agricultural production cost matrices...', end=' ', flush = True)
+    output = non_ag_cost.get_cost_matrix(data)
+    print('Done.')
+    return output.astype(np.float32)
+
+
+def get_ag_r_mrj():
+    print('Getting agricultural production revenue matrices...', end = ' ', flush = True)
+    output = ag_revenue.get_rev_matrices(data, target_index)
+    print('Done.')
+    return output.astype(np.float32)
+
+
+def get_non_ag_r_rk():
+    print('Getting non-agricultural production revenue matrices...', end = ' ', flush = True)
+    output = non_ag_revenue.get_rev_matrix(data)
+    print('Done.')
+    return output.astype(np.float32)
+
+
+def get_ag_g_mrj():
+    print('Getting agricultural GHG emissions matrices...', end = ' ', flush = True)
+    output = ag_ghg.get_ghg_matrices(data, target_index)
+    print('Done.')
+    return output.astype(np.float32)
+
+
+def get_non_ag_g_rk():
+    print('Getting non-agricultural GHG emissions matrices...', end = ' ', flush = True)
+    output = non_ag_ghg.get_ghg_matrix(data)
+    print('Done.')
+    return output.astype(np.float32)
+
+
+def get_ag_w_mrj():
+    print('Getting agricultural water requirement matrices...', end = ' ', flush = True)
+    output = ag_water.get_wreq_matrices(data, target_index)
+    print('Done.')
+    return output.astype(np.float32)
+
+
+def get_non_ag_w_rk():
+    print('Getting non-agricultural water requirement matrices...', end = ' ', flush = True)
+    output = non_ag_water.get_wreq_matrix(data)
+    print('Done.')
+    return output.astype(np.float32)
+
+
+def get_ag_q_mrp():
+    print('Getting agricultural production quantity matrices...', end = ' ', flush = True)
+    output = ag_quantity.get_quantity_matrices(data, target_index)
+    print('Done.')
+    return output.astype(np.float32)
+
+
+def get_non_ag_q_crk():
+    print('Getting non-agricultural production quantity matrices...', end = ' ', flush = True)
+    output = non_ag_quantity.get_quantity_matrix(data)
+    print('Done.')
+    return output.astype(np.float32)
+
+
+def get_ag_t_mrj():
+    print('Getting agricultural transition cost matrices...', end = ' ', flush = True)
+    output = ag_transition.get_transition_matrices( data
+                                                  , target_index
+                                                  , base_year
+                                                  , lumaps
+                                                  , lmmaps)
+    print('Done.')
+    return output.astype(np.float32)
+
+
+def get_ag_ghg_t_mrj():
+    print('Getting agricultural transitions GHG emissions...', end = ' ', flush = True)
+    output = ag_ghg.get_ghg_transition_penalties(data, lumaps[base_year])
+    print('Done.')
+    return output.astype(np.float32)
+
+
+def get_ag_to_non_ag_t_rk():
+    print('Getting agricultural to non-agricultural transition cost matrices...', end = ' ', flush = True)
+    output = non_ag_transition.get_from_ag_transition_matrix(data
+                                                           , base_year
+                                                           , lumaps[base_year]
+                                                           , lmmaps[base_year])
+    print('Done.')
+    return output.astype(np.float32)
+
+
+def get_non_ag_to_ag_t_mrj():
+    print('Getting non-agricultural to agricultural transition cost matrices...', end = ' ', flush = True)
+    output = non_ag_transition.get_to_ag_transition_matrix(data, base_year, lumaps[base_year], lmmaps[base_year])
+    print('Done.')
+    return output.astype(np.float32)
+
+
+def get_ag_x_mrj():
+    print('Getting agricultural exclude matrices...', end = ' ', flush = True)
+    output = ag_transition.get_exclude_matrices(data, base_year, lumaps)
+    print('Done.')
+    return output
+
+
+def get_non_ag_x_rk():
+    print('Getting non-agricultural exclude matrices...', end = ' ', flush = True)
+    output = non_ag_transition.get_exclude_matrices(data, lumaps[base_year])
+    print('Done.')
+    return output
+
+
+def get_ag_man_costs(ag_c_mrj):
+    print('Getting agricultural management options\' cost effects...', end = ' ', flush = True)
+    output = ag_cost.get_agricultural_management_cost_matrices(data, ag_c_mrj, target_index)
+    print('Done.')
+    return output
+
+
+def get_ag_man_ghg(ag_g_mrj):
+    print('Getting agricultural management options\' GHG emission effects...', end = ' ', flush = True)
+    output = ag_ghg.get_agricultural_management_ghg_matrices(data, ag_g_mrj, target_index)
+    print('Done.')
+    return output
+
+
+def get_ag_man_quantity(ag_q_mrp):
+    print('Getting agricultural management options\' quantity effects...', end = ' ', flush = True)
+    output = ag_quantity.get_agricultural_management_quantity_matrices(data, ag_q_mrp, target_index)
+    print('Done.')
+    return output
+
+
+def get_ag_man_revenue(ag_r_mrj):
+    print('Getting agricultural management options\' revenue effects...', end = ' ', flush = True)
+    output = ag_revenue.get_agricultural_management_revenue_matrices(data, ag_r_mrj, target_index)
+    print('Done.')
+    return output
+
+
+def get_ag_man_transitions(ag_t_mrj):
+    print('Getting agricultural management options\' transition cost effects...', end = ' ', flush = True)
+    output = ag_transition.get_agricultural_management_transition_matrices(data, ag_t_mrj, target_index)
+    print('Done.')
+    return output
+
+
+def get_ag_man_water(ag_w_mrj):
+    print('Getting agricultural management options\' water requirement effects...', end = ' ', flush = True)
+    output = ag_water.get_agricultural_management_water_matrices(data, ag_w_mrj, target_index)
+    print('Done.')
+    return output
+
+
+def get_ag_man_limits():
+    print('Getting agricultural management options\' adoption limits...', end = ' ', flush = True)
+    output = ag_transition.get_agricultural_management_adoption_limits(data, target_index)
+    print('Done.')
+    return output
+
+
+def get_limits():
+    print('Getting environmental limits...', end = ' ', flush = True)
+    # Limits is a dictionary with heterogeneous value sets.
+    limits = {}
+    
+    if settings.WATER_USE_LIMITS == 'on': limits['water'] = ag_water.get_wuse_limits(data)
+    if settings.GHG_EMISSIONS_LIMITS == 'on':  limits['ghg'] = ag_ghg.get_ghg_limits(data)
+
+    # # Water limits.
+    # wuse_limits = [] # A list of water use limits by drainage division.
+    # for region in np.unique(data.DRAINDIV_ID): # 7 == MDB
+    #     mask = np.where(data.DRAINDIV_ID == region, True, False)[data.mindices]
+    #     basefrac = get_water_stress_basefrac(data, mask)
+    #     stress = get_water_stress(data, target_index, mask)
+    #     stresses.append((basefrac, stress))
+    #     limits['water'] = stresses
+    
+    print('Done.')
+    return limits
+
+
+def get_input_data():
+    ag_c_mrj = get_ag_c_mrj()
+    ag_g_mrj = get_ag_g_mrj()
+    ag_q_mrp = get_ag_q_mrp()
+    ag_r_mrj = get_ag_r_mrj()
+    ag_t_mrj = get_ag_t_mrj()
+    ag_w_mrj = get_ag_w_mrj()
+    ag_x_mrj = get_ag_x_mrj()
+
+    land_use_culling.apply_agricultural_land_use_culling(
+        ag_x_mrj, ag_c_mrj, ag_t_mrj, ag_r_mrj
+    )
+
+    return InputData(
+        ag_t_mrj=ag_t_mrj,
+        ag_c_mrj=ag_c_mrj,
+        ag_r_mrj=ag_r_mrj,
+        ag_g_mrj=ag_g_mrj,
+        ag_w_mrj=ag_w_mrj,
+        ag_x_mrj=ag_x_mrj,
+        ag_q_mrp=ag_q_mrp,
+        ag_ghg_t_mrj=get_ag_ghg_t_mrj(),
+        ag_to_non_ag_t_rk=get_ag_to_non_ag_t_rk(),
+        non_ag_to_ag_t_mrj=get_non_ag_to_ag_t_mrj(),
+        non_ag_c_rk=get_non_ag_c_rk(),
+        non_ag_r_rk=get_non_ag_r_rk(),
+        non_ag_g_rk=get_non_ag_g_rk(),
+        non_ag_w_rk=get_non_ag_w_rk(),
+        non_ag_x_rk=get_non_ag_x_rk(),
+        non_ag_q_crk=get_non_ag_q_crk(),
+        ag_man_c_mrj=get_ag_man_costs(ag_c_mrj),
+        ag_man_g_mrj=get_ag_man_ghg(ag_g_mrj),
+        ag_man_q_mrp=get_ag_man_quantity(ag_q_mrp),
+        ag_man_r_mrj=get_ag_man_revenue(ag_r_mrj),
+        ag_man_t_mrj=get_ag_man_transitions(ag_t_mrj),
+        ag_man_w_mrj=get_ag_man_water(ag_w_mrj),
+        ag_man_limits=get_ag_man_limits(),
+        lu2pr_pj=data.LU2PR,
+        pr2cm_cp=data.PR2CM,
+        limits=get_limits(),
+        desc2aglu=data.DESC2AGLU,
+    )
+
+
+def prepare_input_data(base: int, target: int) -> InputData:
+    # Synchronise base and target years across module so matrix-getters know.
+    sync_years(base, target)
+
+    # Add initial masked/resfactored data to data containers
+    if base == data.YR_CAL_BASE: 
+        lumaps[base] = data.LUMAP
+        lmmaps[base] = data.LMMAP
+        ammaps[base] = data.AMMAP_DICT
+        ag_dvars[base]  = data.AG_L_MRJ
+        non_ag_dvars[base] = data.NON_AG_L_RK
+        ag_man_dvars[base] = data.AG_MAN_L_MRJ_DICT
+
+    return get_input_data()
+
+
+def solve_timeseries(steps: int, base: int, target: int):
+    print( "\nRunning LUTO %s timeseries from %s to %s at resfactor %s, starting at %s." % (settings.VERSION, base, target, settings.RESFACTOR, time.ctime()) )
+
+    for s in range(steps):
+        print( "\n-------------------------------------------------" )
+        print( "Running for year %s..." % (base + s + 1) )
+        print( "-------------------------------------------------\n" )
+        start_time = time.time()
+
+        input_data = prepare_input_data(base + s, base + s + 1)
+        d_c = d_cy[s]
+        if s == 0:
+            luto_solver = LutoSolver(input_data, d_c)
+            luto_solver.formulate()
+
+        if s > 0:
+            # luto_solver._input_data = input_data
+            # luto_solver.d_c = d_c
+            # luto_solver.formulate()
+
+            old_ag_x_mrj = luto_solver._input_data.ag_x_mrj.copy()
+            old_non_ag_x_rk = luto_solver._input_data.non_ag_x_rk.copy()
+            luto_solver.update_formulation(
+                input_data=input_data,
+                d_c=d_c,
+                old_ag_x_mrj=old_ag_x_mrj,
+                old_non_ag_x_rk=old_non_ag_x_rk,
+                old_lumap=lumaps[base + s - 1],
+                current_lumap=lumaps[base + s],
+                old_lmmap=lmmaps[base + s - 1],
+                current_lmmap=lmmaps[base + s],
+            )
+
+        (
+            lumaps[base + s + 1],
+            lmmaps[base + s + 1],
+            ammaps[base + s + 1],
+            ag_dvars[base + s + 1],
+            non_ag_dvars[base + s + 1],
+            ag_man_dvars[base + s + 1],
+        ) = luto_solver.solve()
+
+        print('Total processing time...', round(time.time() - start_time), 'seconds')
+
+
+def solve_snapshot(base: int, target: int):
+    if len(d_cy.shape) == 2:
+        d_c = d_cy[ target - bdata.YR_CAL_BASE ]       # Demands needs to be a timeseries from 2010 to target year
+    else:
+        d_c = d_cy
+
+    print( "\nRunning LUTO %s snapshot for %s at resfactor %s, starting at %s" % (settings.VERSION, target, settings.RESFACTOR, time.ctime()) )
+    print( "\n-------------------------------------------------" )
+    print( "Running for year %s..." % target )
+    print( "-------------------------------------------------\n" )
+
+    start_time = time.time()
+    input_data = prepare_input_data(base, target)
+    luto_solver = LutoSolver(input_data, d_c)
+    luto_solver.formulate()
+
+    (
+        lumaps[target],
+        lmmaps[target],
+        ammaps[target],
+        ag_dvars[target],
+        non_ag_dvars[target],
+        ag_man_dvars[target],
+        prod_data[target],
+    ) = luto_solver.solve()
+    
+    print('Total processing time...', round(time.time() - start_time), 'seconds')
+
+
+def run( base
+       , target
+       ):
+    """Run the simulation."""
+
+    # Run the simulation up to `year` sequentially.         *** Not sure that timeseries mode is working ***
+    if settings.MODE == 'timeseries':
+        if len(d_cy.shape) != 2:
+            raise ValueError( "Demands need to be a time series array of shape (years, commodities) and years > 0." )
+        if target - base > d_cy.shape[0]:
+            raise ValueError( "Not enough years in demands time series.")
+
+        steps = target - base
+        solve_timeseries(steps, base, target)
+
+    # Run the simulation from YR_CAL_BASE to `target` year directly.
+    elif settings.MODE == 'snapshot':
+        # If demands is a time series, choose the appropriate entry.
+        solve_snapshot(base, target)
+
+    else:
+        raise ValueError("Unkown MODE: %s." % settings.MODE)
+
+
+
+##################################################################################
+# Main code                                                                      #
+##################################################################################
+
+# Containers for simulation output. 
+lumaps = {}
+lmmaps = {}
+ammaps = {}
+ag_dvars = {}
+non_ag_dvars = {}
+ag_man_dvars = {}
+prod_data = {}
+
+# Get the total demand quantities by commodity for 2010 to 2100 by combining the demand deltas with 2010 production
+prod_2010_c = tools.get_production( bdata
+                                  , bdata.YR_CAL_BASE
+                                  , tools.lumap2ag_l_mrj(bdata.LUMAP, bdata.LMMAP)
+                                  , tools.lumap2non_ag_l_mk(bdata.LUMAP, len(bdata.NON_AGRICULTURAL_LANDUSES))
+                                  , tools.get_base_am_vars(bdata.NCELLS, bdata.NLMS, bdata.N_AG_LUS)
+                                  )
+
+# Demand deltas can be a time series (shape year x commodity) or a single array (shape = n commodites).
+d_cy = bdata.DEMAND_DELTAS_C * prod_2010_c
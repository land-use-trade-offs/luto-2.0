--- conflicted
+++ resolved
@@ -1,479 +1,170 @@
-# Copyright 2022 Fjalar J. de Haan and Brett A. Bryan at Deakin University
-#
-# This file is part of LUTO 2.0.
-#
-# LUTO 2.0 is free software: you can redistribute it and/or modify it under the
-# terms of the GNU General Public License as published by the Free Software
-# Foundation, either version 3 of the License, or (at your option) any later
-# version.
-#
-# LUTO 2.0 is distributed in the hope that it will be useful, but WITHOUT ANY
-# WARRANTY; without even the implied warranty of MERCHANTABILITY or FITNESS FOR
-# A PARTICULAR PURPOSE. See the GNU General Public License for more details.
-#
-# You should have received a copy of the GNU General Public License along with
-# LUTO 2.0. If not, see <https://www.gnu.org/licenses/>.
-
-"""
-To maintain state and handle iteration and data-view changes. This module
-functions as a singleton class. It is intended to be the _only_ part of the
-model that has 'global' varying state.
-"""
-
-import time
-from datetime import datetime
-
-import luto.settings as settings
-from luto import tools
-from luto.data import Data, get_base_am_vars, lumap2ag_l_mrj, lumap2non_ag_l_mk
-from luto.economics.production import get_production
-from luto.solvers.input_data import SolverInputData, get_input_data
-from luto.solvers.solver import LutoSolver
-
-# Get date and time
-<<<<<<< HEAD
-timestamp = datetime.today().strftime('%Y_%m_%d__%H_%M_%S')
-
-def sync_years(base, target):
-    global data, base_year, target_index
-    base_year = base
-    target_index = target - bdata.YR_CAL_BASE
-    data = Data(bdata, target_index)
-    
-    
-def get_path(bdata, start, end):
-    """Create a folder for storing outputs and return folder name."""
-    
-    # Get the years to write
-    if settings.MODE == 'snapshot':
-        yr_all = [start,end]
-    elif settings.MODE == 'timeseries':
-        yr_all = list(range(start,end+1))
-
-    # Add some shorthand details about the model run
-    post = '_'    + settings.DEMAND_CONSTRAINT_TYPE + \
-           '_'    + settings.OBJECTIVE + \
-           '_RF'  + str(settings.RESFACTOR) + \
-           '_'    + str(yr_all[0]) + '-' + str(yr_all[-1]) + \
-           '_'    + settings.MODE + \
-           '_'    + str( int( bdata.GHG_TARGETS[yr_all[-1]] / 1e6)) + 'Mt'
-
-
-    # Create path name
-    path = 'output/' + timestamp + post
-
-    # Get all paths 
-    paths = [path]\
-            + [f"{path}/out_{yr}" for yr in yr_all]\
-            + [f"{path}/out_{yr}/lucc_separate" for yr in yr_all]
-    
-    # Add the path for the comparison between base-year and target-year if in the timeseries mode
-    if settings.MODE == 'timeseries':
-        path_begin_end_compare = f"{path}/begin_end_compare_{yr_all[0]}_{yr_all[-1]}"
-        paths = paths\
-                + [path_begin_end_compare]\
-                + [f"{path_begin_end_compare}/out_{yr_all[0]}",
-                   f"{path_begin_end_compare}/out_{yr_all[-1]}",
-                   f"{path_begin_end_compare}/out_{yr_all[-1]}/lucc_separate"]
-    
-    # Create all paths
-    for p in paths:
-        if not os.path.exists(p):
-            os.mkdir(p)
-
-    return path
-
-
-
-# Local matrix-getters.
-
-def get_ag_c_mrj():
-    print('Getting agricultural production cost matrices...')
-    output = ag_cost.get_cost_matrices(data, target_index)
-    return output.astype(np.float32)
-
-
-def get_non_ag_c_rk():
-    print('Getting non-agricultural production cost matrices...')
-    output = non_ag_cost.get_cost_matrix(data)
-    return output.astype(np.float32)
-
-
-def get_ag_r_mrj():
-    print('Getting agricultural production revenue matrices...')
-    output = ag_revenue.get_rev_matrices(data, target_index)
-    return output.astype(np.float32)
-
-
-def get_non_ag_r_rk():
-    print('Getting non-agricultural production revenue matrices...')
-    output = non_ag_revenue.get_rev_matrix(data)
-    return output.astype(np.float32)
-
-
-def get_ag_g_mrj():
-    print('Getting agricultural GHG emissions matrices...')
-    output = ag_ghg.get_ghg_matrices(data, target_index)
-    return output.astype(np.float32)
-
-
-def get_non_ag_g_rk():
-    print('Getting non-agricultural GHG emissions matrices...')
-    output = non_ag_ghg.get_ghg_matrix(data)
-    return output.astype(np.float32)
-
-
-def get_ag_w_mrj():
-    print('Getting agricultural water requirement matrices...')
-    output = ag_water.get_wreq_matrices(data, target_index)
-    return output.astype(np.float32)
-
-
-def get_ag_b_mrj():
-    print('Getting agricultural biodiversity requirement matrices...')
-    output = ag_biodiversity.get_breq_matrices(data)
-    return output.astype(np.float32)
-
-
-def get_non_ag_w_rk():
-    print('Getting non-agricultural water requirement matrices...')
-    output = non_ag_water.get_wreq_matrix(data)
-    return output.astype(np.float32)
-
-
-def get_non_ag_b_rk():
-    print('Getting non-agricultural biodiversity requirement matrices...')
-    output = non_ag_biodiversity.get_breq_matrix(data)
-    return output.astype(np.float32)
-
-
-def get_ag_q_mrp():
-    print('Getting agricultural production quantity matrices...')
-    output = ag_quantity.get_quantity_matrices(data, target_index)
-    return output.astype(np.float32)
-
-
-def get_non_ag_q_crk():
-    print('Getting non-agricultural production quantity matrices...\n')
-    output = non_ag_quantity.get_quantity_matrix(data)
-    return output.astype(np.float32)
-
-
-def get_ag_t_mrj():
-    print('Getting agricultural transition cost matrices...')
-    output = ag_transition.get_transition_matrices( data
-                                                  , target_index
-                                                  , base_year
-                                                  , lumaps
-                                                  , lmmaps)
-    return output.astype(np.float32)
-
-
-def get_ag_ghg_t_mrj():
-    print('Getting agricultural transitions GHG emissions...')
-    output = ag_ghg.get_ghg_transition_penalties(data, lumaps[base_year])
-    return output.astype(np.float32)
-
-
-def get_ag_to_non_ag_t_rk():
-    print('Getting agricultural to non-agricultural transition cost matrices...\n')
-    output = non_ag_transition.get_from_ag_transition_matrix(data
-                                                           , base_year
-                                                           , lumaps[base_year]
-                                                           , lmmaps[base_year])
-    return output.astype(np.float32)
-
-
-def get_non_ag_to_ag_t_mrj():
-    print('Getting non-agricultural to agricultural transition cost matrices...')
-    output = non_ag_transition.get_to_ag_transition_matrix(data, base_year, lumaps[base_year], lmmaps[base_year])
-    return output.astype(np.float32)
-
-
-def get_non_ag_t_rk():
-    print('Getting non-agricultural transition cost matrices...')
-    output = non_ag_transition.get_non_ag_transition_matrix(data, base_year, lumaps[base_year], lmmaps[base_year])
-    return output.astype(np.float32)
-
-
-def get_ag_x_mrj():
-    print('Getting agricultural exclusion matrices...')
-    output = ag_transition.get_exclude_matrices(data, base_year, lumaps)
-    return output
-
-
-def get_ag_man_lb_mrj():
-    print('Getting agricultural lower bound matrices...', end = ' ', flush = True)
-    output = ag_transition.get_lower_bound_agricultural_management_matrices(data, ag_man_dvars, base_year - 1)
-    print("Done.")
-    return output
-
-
-def get_non_ag_x_rk():
-    print('Getting non-agricultural exclude matrices...')
-    output = non_ag_transition.get_exclude_matrices(data, lumaps[base_year])
-    return output
-
-
-def get_non_ag_lb_rk():
-    print('Getting non-agricultural lower bound matrices...', end = ' ', flush = True)
-    output = non_ag_transition.get_lower_bound_non_agricultural_matrices(data, non_ag_dvars, base_year - 1)
-    print('Done.')
-    return output
-
-
-def get_ag_man_costs(ag_c_mrj):
-    print('Getting agricultural management options\' cost effects...')
-    output = ag_cost.get_agricultural_management_cost_matrices(data, ag_c_mrj, target_index)
-    return output
-
-
-def get_ag_man_ghg(ag_g_mrj):
-    print('Getting agricultural management options\' GHG emission effects...')
-    output = ag_ghg.get_agricultural_management_ghg_matrices(data, ag_g_mrj, target_index)
-    return output
-
-
-def get_ag_man_quantity(ag_q_mrp):
-    print('Getting agricultural management options\' quantity effects...')
-    output = ag_quantity.get_agricultural_management_quantity_matrices(data, ag_q_mrp, target_index)
-    return output
-
-
-def get_ag_man_revenue(ag_r_mrj):
-    print('Getting agricultural management options\' revenue effects...')
-    output = ag_revenue.get_agricultural_management_revenue_matrices(data, ag_r_mrj, target_index)
-    return output
-
-
-def get_ag_man_transitions(ag_t_mrj):
-    print('Getting agricultural management options\' transition cost effects...')
-    output = ag_transition.get_agricultural_management_transition_matrices(data, ag_t_mrj, target_index)
-    return output
-
-
-def get_ag_man_water(ag_w_mrj):
-    print('Getting agricultural management options\' water requirement effects...')
-    output = ag_water.get_agricultural_management_water_matrices(data, ag_w_mrj, target_index)
-    return output
-
-
-def get_ag_man_biodiversity(ag_b_mrj):
-    print('Getting agricultural management options\' biodiversity effects...')
-    output = ag_biodiversity.get_agricultural_management_biodiversity_matrices(data)
-    return output
-
-
-def get_ag_man_limits():
-    print('Getting agricultural management options\' adoption limits...\n')
-    output = ag_transition.get_agricultural_management_adoption_limits(data, target_index)
-    return output
-
-
-def get_limits(target: int):
-    print('Getting environmental limits...\n')
-    # Limits is a dictionary with heterogeneous value sets.
-    limits = {}
-    
-    if settings.WATER_USE_LIMITS == 'on': limits['water'] = ag_water.get_wuse_limits(data)
-    if settings.GHG_EMISSIONS_LIMITS == 'on':  limits['ghg'] = ag_ghg.get_ghg_limits(data, target)
-    if settings.BIODIVERSITY_LIMITS == 'on':  limits['biodiversity'] = ag_biodiversity.get_biodiversity_limits(data, target)
-    
-    return limits
-
-
-def get_input_data(target: int):
-    ag_c_mrj = get_ag_c_mrj()
-    ag_g_mrj = get_ag_g_mrj()
-    ag_q_mrp = get_ag_q_mrp()
-    ag_r_mrj = get_ag_r_mrj()
-    ag_t_mrj = get_ag_t_mrj()
-    ag_w_mrj = get_ag_w_mrj()
-    ag_b_mrj = get_ag_b_mrj()
-    ag_x_mrj = get_ag_x_mrj()
-
-    land_use_culling.apply_agricultural_land_use_culling(
-        ag_x_mrj, ag_c_mrj, ag_t_mrj, ag_r_mrj
-    )
-
-    return InputData(
-        ag_t_mrj=ag_t_mrj,
-        ag_c_mrj=ag_c_mrj,
-        ag_r_mrj=ag_r_mrj,
-        ag_g_mrj=ag_g_mrj,
-        ag_w_mrj=ag_w_mrj,
-        ag_b_mrj=ag_b_mrj,
-        ag_x_mrj=ag_x_mrj,
-        ag_q_mrp=ag_q_mrp,
-        ag_ghg_t_mrj=get_ag_ghg_t_mrj(),
-        ag_to_non_ag_t_rk=get_ag_to_non_ag_t_rk(),
-        non_ag_to_ag_t_mrj=get_non_ag_to_ag_t_mrj(),
-        non_ag_t_rk=get_non_ag_t_rk(),
-        non_ag_c_rk=get_non_ag_c_rk(),
-        non_ag_r_rk=get_non_ag_r_rk(),
-        non_ag_g_rk=get_non_ag_g_rk(),
-        non_ag_w_rk=get_non_ag_w_rk(),
-        non_ag_b_rk=get_non_ag_b_rk(),
-        non_ag_x_rk=get_non_ag_x_rk(),
-        non_ag_q_crk=get_non_ag_q_crk(),
-        non_ag_lb_rk=get_non_ag_lb_rk(),
-        ag_man_c_mrj=get_ag_man_costs(ag_c_mrj),
-        ag_man_g_mrj=get_ag_man_ghg(ag_g_mrj),
-        ag_man_q_mrp=get_ag_man_quantity(ag_q_mrp),
-        ag_man_r_mrj=get_ag_man_revenue(ag_r_mrj),
-        ag_man_t_mrj=get_ag_man_transitions(ag_t_mrj),
-        ag_man_w_mrj=get_ag_man_water(ag_w_mrj),
-        ag_man_b_mrj=get_ag_man_biodiversity(ag_b_mrj),
-        ag_man_lb_mrj=get_ag_man_lb_mrj(),
-        ag_man_limits=get_ag_man_limits(),
-        offland_ghg=ghg_offland_cy[target - bdata.YR_CAL_BASE],
-        lu2pr_pj=data.LU2PR,
-        pr2cm_cp=data.PR2CM,
-        limits=get_limits(target),
-        desc2aglu=data.DESC2AGLU,
-=======
-timestamp = datetime.now().strftime('%Y_%m_%d__%H_%M_%S')
-
-
-def load_data() -> Data:
-    """
-    Load the Data object containing all required data to run a LUTO simulation.
-    """
-    data = Data(timestamp=timestamp)
-
-    # Calculate base year production figures
-    print(f"Calculating base year ({data.YR_CAL_BASE}) production data...", flush = True)
-    yr_cal_base_prod_data = get_production( 
-        data,
-        data.YR_CAL_BASE,
-        lumap2ag_l_mrj(data.LUMAP, data.LMMAP),
-        lumap2non_ag_l_mk(data.LUMAP, len(data.NON_AGRICULTURAL_LANDUSES)),
-        get_base_am_vars(data.NCELLS, data.NLMS, data.N_AG_LUS),
->>>>>>> 4397e858
-    )
-    data.add_production_data(data.YR_CAL_BASE, "Production", yr_cal_base_prod_data)
-
-    # Apply resfactor for solve and set up initial data for base year
-    data.apply_resfactor()
-    data.add_base_year_data_to_containers()
-
-    return data
-
-
-def solve_timeseries(data: Data, steps: int, base: int, target: int):
-    print('\n')
-    print(f"\nRunning LUTO {settings.VERSION} timeseries from {base} to {target} at resfactor {settings.RESFACTOR}, starting at {time.ctime()}.", flush=True)
-
-    for s in range(steps):
-        print( "-------------------------------------------------")
-        print( f"Running for year {base + s + 1}"   )
-        print( "-------------------------------------------------\n" )
-        start_time = time.time()
-
-        input_data = get_input_data(data, base + s, base + s + 1)
-        d_c = data.D_CY[s]
-        
-        if s == 0:
-            luto_solver = LutoSolver(input_data, d_c)
-            luto_solver.formulate()
-
-        if s > 0:
-            old_ag_x_mrj = luto_solver._input_data.ag_x_mrj.copy()
-            old_ag_man_lb_mrj = luto_solver._input_data.ag_man_lb_mrj.copy()
-            old_non_ag_x_rk = luto_solver._input_data.non_ag_x_rk.copy()
-            old_non_ag_lb_rk = luto_solver._input_data.non_ag_lb_rk.copy()
-
-            luto_solver.update_formulation(
-                input_data=input_data,
-                d_c=d_c,
-                old_ag_x_mrj=old_ag_x_mrj,
-                old_ag_man_lb_mrj=old_ag_man_lb_mrj,
-                old_non_ag_x_rk=old_non_ag_x_rk,
-<<<<<<< HEAD
-                old_non_ag_lb_rk=old_non_ag_lb_rk,
-                old_lumap=lumaps[base + s - 1],
-                current_lumap=lumaps[base + s],
-                old_lmmap=lmmaps[base + s - 1],
-                current_lmmap=lmmaps[base + s],
-=======
-                old_lumap=data.lumaps[base + s - 1],
-                current_lumap=data.lumaps[base + s],
-                old_lmmap=data.lmmaps[base + s - 1],
-                current_lmmap=data.lmmaps[base + s],
->>>>>>> 4397e858
-            )
-        
-        solution = luto_solver.solve()
-        yr = base + s + 1
-        data.add_lumap(yr, solution.lumap)
-        data.add_lmmap(yr, solution.lmmap)
-        data.add_ammaps(yr, solution.ammaps)
-        data.add_ag_dvars(yr, solution.ag_X_mrj)
-        data.add_non_ag_dvars(yr, solution.non_ag_X_rk)
-        data.add_ag_man_dvars(yr, solution.ag_man_X_mrj)
-        data.add_obj_vals(yr, solution.obj_val)
-
-        for data_type, prod_data in solution.prod_data.items():
-            data.add_production_data(yr, data_type, prod_data)
-
-        print(f'Processing for {base + s + 1} completed in {round(time.time() - start_time)} seconds\n\n' )
-
-
-def solve_snapshot(data: Data, base: int, target: int):
-    if len(data.D_CY.shape) == 2:
-        d_c = data.D_CY[ target - data.YR_CAL_BASE ]       # Demands needs to be a timeseries from 2010 to target year
-    else:
-        d_c = data.D_CY
-
-    print('\n')
-    print( f"Running LUTO {settings.VERSION} snapshot for {target} at resfactor {settings.RESFACTOR}" )
-    print( "-------------------------------------------------" )
-    print( f"Running for year {target}" )
-    print( "-------------------------------------------------" )
-
-    start_time = time.time()
-    input_data = get_input_data(data, base, target)
-    luto_solver = LutoSolver(input_data, d_c)
-    luto_solver.formulate()
-
-    solution = luto_solver.solve()
-    data.add_lumap(target, solution.lumap)
-    data.add_lmmap(target, solution.lmmap)
-    data.add_ammaps(target, solution.ammaps)
-    data.add_ag_dvars(target, solution.ag_X_mrj)
-    data.add_non_ag_dvars(target, solution.non_ag_X_rk)
-    data.add_ag_man_dvars(target, solution.ag_man_X_mrj)
-    data.add_obj_vals(target, solution.obj_val)
-
-    for data_type, prod_data in solution.prod_data.items():
-        data.add_production_data(target, data_type, prod_data)
-    
-    print(f'Processing for {target} completed in {round(time.time() - start_time)} seconds\n\n')
-
-@tools.LogToFile(f"{settings.OUTPUT_DIR}/run_{timestamp}")
-def run( data: Data, base: int, target: int) -> None:
-    """
-    Run the simulation.
-    Parameters:
-        'data' is a Data object, and 'base' and 'target' are the base and target years.
-    """
-    
-    # Set Data object's path and create output directories
-    data.set_path(base, target)
-
-    # Run the simulation up to `year` sequentially.         *** Not sure that timeseries mode is working ***
-    if settings.MODE == 'timeseries':
-        if len(data.D_CY.shape) != 2:
-            raise ValueError( "Demands need to be a time series array of shape (years, commodities) and years > 0." )
-        if target - base > data.D_CY.shape[0]:
-            raise ValueError( "Not enough years in demands time series.")
-
-        steps = target - base
-        solve_timeseries(data, steps, base, target)
-
-    elif settings.MODE == 'snapshot':
-        # If demands is a time series, choose the appropriate entry.
-        solve_snapshot(data, base, target)
-
-    else:
-        raise ValueError(f"Unkown MODE: {settings.MODE}.")
+# Copyright 2022 Fjalar J. de Haan and Brett A. Bryan at Deakin University
+#
+# This file is part of LUTO 2.0.
+#
+# LUTO 2.0 is free software: you can redistribute it and/or modify it under the
+# terms of the GNU General Public License as published by the Free Software
+# Foundation, either version 3 of the License, or (at your option) any later
+# version.
+#
+# LUTO 2.0 is distributed in the hope that it will be useful, but WITHOUT ANY
+# WARRANTY; without even the implied warranty of MERCHANTABILITY or FITNESS FOR
+# A PARTICULAR PURPOSE. See the GNU General Public License for more details.
+#
+# You should have received a copy of the GNU General Public License along with
+# LUTO 2.0. If not, see <https://www.gnu.org/licenses/>.
+
+"""
+To maintain state and handle iteration and data-view changes. This module
+functions as a singleton class. It is intended to be the _only_ part of the
+model that has 'global' varying state.
+"""
+
+import time
+from datetime import datetime
+
+import luto.settings as settings
+from luto import tools
+from luto.data import Data, get_base_am_vars, lumap2ag_l_mrj, lumap2non_ag_l_mk
+from luto.economics.production import get_production
+from luto.solvers.input_data import SolverInputData, get_input_data
+from luto.solvers.solver import LutoSolver
+
+# Get date and time
+timestamp = datetime.now().strftime('%Y_%m_%d__%H_%M_%S')
+
+
+def load_data() -> Data:
+    """
+    Load the Data object containing all required data to run a LUTO simulation.
+    """
+    data = Data(timestamp=timestamp)
+
+    # Calculate base year production figures
+    print(f"Calculating base year ({data.YR_CAL_BASE}) production data...", flush = True)
+    yr_cal_base_prod_data = get_production( 
+        data,
+        data.YR_CAL_BASE,
+        lumap2ag_l_mrj(data.LUMAP, data.LMMAP),
+        lumap2non_ag_l_mk(data.LUMAP, len(data.NON_AGRICULTURAL_LANDUSES)),
+        get_base_am_vars(data.NCELLS, data.NLMS, data.N_AG_LUS),
+    )
+    data.add_production_data(data.YR_CAL_BASE, "Production", yr_cal_base_prod_data)
+
+    # Apply resfactor for solve and set up initial data for base year
+    data.apply_resfactor()
+    data.add_base_year_data_to_containers()
+
+    return data
+
+
+def solve_timeseries(data: Data, steps: int, base: int, target: int):
+    print('\n')
+    print(f"\nRunning LUTO {settings.VERSION} timeseries from {base} to {target} at resfactor {settings.RESFACTOR}, starting at {time.ctime()}.", flush=True)
+
+    for s in range(steps):
+        print( "-------------------------------------------------")
+        print( f"Running for year {base + s + 1}"   )
+        print( "-------------------------------------------------\n" )
+        start_time = time.time()
+
+        input_data = get_input_data(data, base + s, base + s + 1)
+        d_c = data.D_CY[s]
+        
+        if s == 0:
+            luto_solver = LutoSolver(input_data, d_c)
+            luto_solver.formulate()
+
+        if s > 0:
+            old_ag_x_mrj = luto_solver._input_data.ag_x_mrj.copy()
+            old_ag_man_lb_mrj = luto_solver._input_data.ag_man_lb_mrj.copy()
+            old_non_ag_x_rk = luto_solver._input_data.non_ag_x_rk.copy()
+            old_non_ag_lb_rk = luto_solver._input_data.non_ag_lb_rk.copy()
+
+            luto_solver.update_formulation(
+                input_data=input_data,
+                d_c=d_c,
+                old_ag_x_mrj=old_ag_x_mrj,
+                old_ag_man_lb_mrj=old_ag_man_lb_mrj,
+                old_non_ag_x_rk=old_non_ag_x_rk,
+                old_non_ag_lb_rk=old_non_ag_lb_rk,
+                old_lumap=data.lumaps[base + s - 1],
+                current_lumap=data.lumaps[base + s],
+                old_lmmap=data.lmmaps[base + s - 1],
+                current_lmmap=data.lmmaps[base + s],
+            )
+        
+        solution = luto_solver.solve()
+        yr = base + s + 1
+        data.add_lumap(yr, solution.lumap)
+        data.add_lmmap(yr, solution.lmmap)
+        data.add_ammaps(yr, solution.ammaps)
+        data.add_ag_dvars(yr, solution.ag_X_mrj)
+        data.add_non_ag_dvars(yr, solution.non_ag_X_rk)
+        data.add_ag_man_dvars(yr, solution.ag_man_X_mrj)
+        data.add_obj_vals(yr, solution.obj_val)
+
+        for data_type, prod_data in solution.prod_data.items():
+            data.add_production_data(yr, data_type, prod_data)
+
+        print(f'Processing for {base + s + 1} completed in {round(time.time() - start_time)} seconds\n\n' )
+
+
+def solve_snapshot(data: Data, base: int, target: int):
+    if len(data.D_CY.shape) == 2:
+        d_c = data.D_CY[ target - data.YR_CAL_BASE ]       # Demands needs to be a timeseries from 2010 to target year
+    else:
+        d_c = data.D_CY
+
+    print('\n')
+    print( f"Running LUTO {settings.VERSION} snapshot for {target} at resfactor {settings.RESFACTOR}" )
+    print( "-------------------------------------------------" )
+    print( f"Running for year {target}" )
+    print( "-------------------------------------------------" )
+
+    start_time = time.time()
+    input_data = get_input_data(data, base, target)
+    luto_solver = LutoSolver(input_data, d_c)
+    luto_solver.formulate()
+
+    solution = luto_solver.solve()
+    data.add_lumap(target, solution.lumap)
+    data.add_lmmap(target, solution.lmmap)
+    data.add_ammaps(target, solution.ammaps)
+    data.add_ag_dvars(target, solution.ag_X_mrj)
+    data.add_non_ag_dvars(target, solution.non_ag_X_rk)
+    data.add_ag_man_dvars(target, solution.ag_man_X_mrj)
+    data.add_obj_vals(target, solution.obj_val)
+
+    for data_type, prod_data in solution.prod_data.items():
+        data.add_production_data(target, data_type, prod_data)
+    
+    print(f'Processing for {target} completed in {round(time.time() - start_time)} seconds\n\n')
+
+@tools.LogToFile(f"{settings.OUTPUT_DIR}/run_{timestamp}")
+def run( data: Data, base: int, target: int) -> None:
+    """
+    Run the simulation.
+    Parameters:
+        'data' is a Data object, and 'base' and 'target' are the base and target years.
+    """
+    
+    # Set Data object's path and create output directories
+    data.set_path(base, target)
+
+    # Run the simulation up to `year` sequentially.         *** Not sure that timeseries mode is working ***
+    if settings.MODE == 'timeseries':
+        if len(data.D_CY.shape) != 2:
+            raise ValueError( "Demands need to be a time series array of shape (years, commodities) and years > 0." )
+        if target - base > data.D_CY.shape[0]:
+            raise ValueError( "Not enough years in demands time series.")
+
+        steps = target - base
+        solve_timeseries(data, steps, base, target)
+
+    elif settings.MODE == 'snapshot':
+        # If demands is a time series, choose the appropriate entry.
+        solve_snapshot(data, base, target)
+
+    else:
+        raise ValueError(f"Unkown MODE: {settings.MODE}.")
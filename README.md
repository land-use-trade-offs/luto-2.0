<<<<<<< HEAD
LUTO 2 - the Land-Use Trade-Offs modelling framework
=================================================

[![DOI](https://zenodo.org/badge/DOI/10.5281/zenodo.8313866.svg)](https://doi.org/10.5281/zenodo.8313866) (2.1 beta)

[![DOI](https://zenodo.org/badge/DOI/10.5281/zenodo.8328560.svg)](https://doi.org/10.5281/zenodo.8328560) (2.1-beta input data)

LUTO 2 is version two of the Land-Use Trade-Offs model. The model predicts future spatial land-use distributions based on a economic cost-minimisation logic under various constraints, including environmental limits. The model is contained in a Python package (the framework) and can be run interactively or in a scripted manner (for batch runs).

The LUTO 2 modelling framework was developed at Deakin University by Fjalar de Haan, Brett Bryan, Carla Archibald, Michalis Hadjikakou, Shakil Khan, Raymundo Marcos-Martinez, Javier Navarro, Asef Nazari, and Dhananjay Thiruvady (see [CITATION.cff](CITATION.cff)) from early 2021 to early 2022. This work was funded by the Land-Use Futures program at ClimateWorks Australia. The Land-Use Futures project is a collaboration between ClimateWorks Australia, the CSIRO and Deakin University (see [luf@cwa](https://www.climateworksaustralia.org/project/land-use-futures/) and [luf@deakin](https://www.planet-a.earth/other-projects-1/e6xzzv5emwd7p9fsd8pxyluv4840iz)). LUTO 2 continues the approach to land-use change modelling of its predecessor, the original LUTO, which was developed at the CSIRO from 2010 - 2015 (see also [Pedigree](#pedigree), below) and published under the GNU GPLv3 in 2021.

# Pedigree #

LUTO 2 is based on the original LUTO as regards its overall approach to land-use change modelling. In particular aspects like discretising the land-use map at a 1x1 square kilometres scale and representing it as a 1D array with land-uses as integers. The code and more information about the original LUTO model can be found at [luto@csiro](https://data.csiro.au/collection/csiro:52376v1) and should be cited as: Bryan, Brett; Nolan, Martin; Stock, Florian; Graham, Paul; Dunstall, Simon; Ernst, Andreas; Connor, Jeff (2021): Land Use Trade-Offs (LUTO) Model. v1. CSIRO. Software Collection. [https://doi.org/10.25919/y8ee-sk45](https://doi.org/10.25919/y8ee-sk45).

LUTO 2 is, however, a new model, written completely from scratch -- there is no original LUTO code in the LUTO 2 code base. The LUTO 2 economic logic governing land-use change is very different from that of the original LUTO. While the original LUTO is based on the assumption that farmers try to optimise their profits, the leading LUTO 2 assumption is that the overall agricultural system tries to minimise its costs of production (including costs of switching between agricultural commodities). Whilst the original LUTO allowed switching from a current land-use to an alternative in a one-way fashion, LUTO 2 features full commodity switching. Both LUTOs are optimisation models but different commercial solvers are used (CPLEX in original LUTO, GUROBI in LUTO 2). The spatial domains are different in extent, with LUTO 2's being nearly 10 times as large. The data requirements to run LUTO 2 are consequentially different and heavier. There is no backwards compatibility whatsoever.

# Documentation #
Documentation, including instructions on how to set up and run LUTO 2, can be found at [docs/luto2-overview.pdf](docs/luto2-overview.pdf).

LUTO 2.0 comes with a full diagram to illustrate its data preparation, workflow and code logics. The diagram link can be found in [this link](https://www.figma.com/file/7MXDM7vcXRhbUP1Egyt8FM/01_understand-the-input-data?type=whiteboard&node-id=0%3A1&t=JTSMHRDP5K2Cy6yl-1).

# Copyright #
Copyright 2021 Fjalar J. de Haan and Brett A. Bryan, Deakin University.

# Licence #
LUTO 2 is free software: you can redistribute it and/or modify it under the terms of the GNU General Public License as published by the Free Software Foundation, either version 3 of the License, or (at your option) any later version.

This program is distributed in the hope that it will be useful, but WITHOUT ANY WARRANTY; without even the implied warranty of MERCHANTABILITY or FITNESS FOR A PARTICULAR PURPOSE. See the GNU General Public License for more details.

You should have received a copy of the GNU General Public License along with this program. If not, see [\<https://www.gnu.org/licenses/\>](https://www.gnu.org/licenses/).

# Authors and Citation #
See the [CITATION.cff](CITATION.cff) file for the LUTO 2 authors and how to cite the code base.



=======
# LUTO 2: The Land-Use Trade-Offs Model Version 2

## Introduction
The Land Use Trade-Offs model v2 (LUTO2) is an integrated land systems model designed to simulate the optimal spatial arrangement of land use and land management decisions over time in Australia. It aims to achieve climate and biodiversity targets without compromising economic growth, food production or water security. The model is implemented as a Python package, offering users the flexibility to run interactively or to execute batch processes through scripted automation.

LUTO2 was developed through a collaboration between Deakin University and Climateworks Centre, with research contributions from CSIRO. The model is a cornerstone of Climateworks’ Land Use Futures program, which supports Australia’s transition to sustainable food and land systems. The technical development of LUTO2 is led by Professor Brett Bryan at Deakin University. LUTO2 continues the approach to land-use change modelling of its predecessor, the original LUTO, which was developed by CSIRO from 2010 - 2015 (see also Pedigree, below) and published under the GNU GPLv3 in 2021.

## Pedigree
LUTO2 builds on the approach and pedigree of nearly two decades of land-use modelling expertise starting with the original LUTO model. The original LUTO model was developed by CSIRO for the Australian National Outlook in 2015 and was groundbreaking for quantifying and projecting land use changes and their sustainability impacts in Australia, illustrated by its published works in *Nature* in 2015 and 2017.

LUTO2 represents a generational leap in sophistication and functionality for national-scale land-use change modelling in Australia. Both LUTO versions are optimisation models but different commercial solvers are used (CPLEX in original LUTO, GUROBI in LUTO2). The spatial domains are different in extent, with LUTO2's being nearly 5 times as large. The data requirements to run LUTO2 are consequently different and heavier. There is no backwards compatibility whatsoever.

The original LUTO model is available online and should be cited as:
> Bryan, Brett; Nolan, Martin; Stock, Florian; Graham, Paul; Dunstall, Simon; Ernst, Andreas; Connor, Jeff (2021): Land Use Trade-Offs (LUTO) Model. v1. CSIRO. Software Collection. https://doi.org/10.25919/y8ee-sk45.

This new version represents an entirely new model featuring a complete rewrite of the codebase and comprehensive upgrades to data and functionality. Enhancements to the original model include extended spatial coverage and timespan (2010 to 2100), a complete refresh of input data, additional land-use options and sustainability indicators and management solutions, the ability to model demand-side solutions, and additional environmental indicators and reporting. Due to LUTO2’s model complexity, the computational requirements to run the model are far more intensive.

LUTO2’s modelling approach, indicators and solutions have been guided by extensive stakeholder consultation (documented here: https://doi.org/10.1007/s11625-024-01574-7) following principles of participatory model co-design.

## Authors
Coordinating lead author: **Bryan, B.A.**  
Lead authors (in order of contribution): **Williams, N., Archibald, C.L., de Haan, F., Wang, J., van Schoten, N., Hadjikakou, M., Sanson, J., Zyngier, R., Marcos-Martinez, R., Navarro, J., Gao, L., Aghighi, H.**  
Other significant contributors (in alphabetical order): **Armstrong, T., Bohl, H., Jaffe, P., Khan, M.S., Moallemi, E.A., Nazari, A., Pan, X., Steyl, D., Thiruvady, D.R.**

## Documentation
Documentation, including instructions on how to set up and run LUTO2, can be found at `docs/luto2-overview.pdf`.

LUTO2 comes with a full diagram to illustrate its data preparation, workflow, and code logics. The diagram link can be found in this link.  
*Replace with updated documentation currently in preparation when ready.*

## Steps to Run LUTO2
1. Clone the repository:
   ```sh
   git clone https://github.com/land-use-trade-offs/luto-2.0.git
   ```
2. Create a Conda environment and install dependencies:
   ```sh
   cd luto-2.0
   conda create --name luto_env --file requirements.txt
   conda activate luto_env
   ```

3. Run a basic simulation:
   ```python
   import luto.simulation as sim
   data = sim.load_data()
   sim.run(data=data, base_year=2010, target_year=2030, step_size=5)
   ```

4. After execution, an HTML report will be generated for easier visualization:
   ```
   /output/<run_dir>/DATA_REPORT/REPORT_HTML/index.html
   ```
   This report provides a structured overview of the results in an interactive format.
   
5. *Note:* LUTO2 requires a large spatio-temporal database located in the `/input` folder before simulation. This dataset can be obtained from **b.bryan@deakin.edu.au**.

## Copyright
Copyright 2024 **Bryan, B.A., Williams, N., Archibald, C.L., de Haan, F., Wang, J., van Schoten, N., Hadjikakou, M., Sanson, J., Zyngier, R., Marcos-Martinez, R., Navarro, J., Gao, L., Aghighi, H., Armstrong, T., Bohl, H., Jaffe, P., Khan, M.S., Moallemi, E.A., Nazari, A., Pan, X., Steyl, D., and Thiruvady, D.R.**  
Copyright 2021-2023 **Fjalar J. de Haan and Brett A. Bryan, Deakin University.** (see `CITATION.cff`).

## License
LUTO2 is free software: you can redistribute it and/or modify it under the terms of the **GNU General Public License** as published by the **Free Software Foundation**, either version 3 of the License, or (at your option) any later version.

This program is distributed in the hope that it will be useful, but **without any warranty**; without even the implied warranty of **merchantability** or **fitness for a particular purpose**. See the **GNU General Public License** for more details.

You should have received a copy of the **GNU General Public License** along with this program. If not, see <https://www.gnu.org/licenses/>.

## Citation
> Bryan, B.A., Williams, N., Archibald, C.L., de Haan, F., Wang, J., van Schoten, N., Hadjikakou, M., Sanson, J., Zyngier, R., Marcos-Martinez, R., Navarro, J., Gao, L., Aghighi, H., Armstrong, T., Bohl, H., Jaffe, P., Khan, M.S., Moallemi, E.A., Nazari, A., Pan, X., Steyl, D., and Thiruvady, D.R. (2024). The Land-Use Trade-Offs Model Version 2 (LUTO2): an integrated land system model for Australia. Software Collection. https://github.com/land-use-trade-offs/luto-2.0
>>>>>>> e73a7393
<|MERGE_RESOLUTION|>--- conflicted
+++ resolved
@@ -1,42 +1,3 @@
-<<<<<<< HEAD
-LUTO 2 - the Land-Use Trade-Offs modelling framework
-=================================================
-
-[![DOI](https://zenodo.org/badge/DOI/10.5281/zenodo.8313866.svg)](https://doi.org/10.5281/zenodo.8313866) (2.1 beta)
-
-[![DOI](https://zenodo.org/badge/DOI/10.5281/zenodo.8328560.svg)](https://doi.org/10.5281/zenodo.8328560) (2.1-beta input data)
-
-LUTO 2 is version two of the Land-Use Trade-Offs model. The model predicts future spatial land-use distributions based on a economic cost-minimisation logic under various constraints, including environmental limits. The model is contained in a Python package (the framework) and can be run interactively or in a scripted manner (for batch runs).
-
-The LUTO 2 modelling framework was developed at Deakin University by Fjalar de Haan, Brett Bryan, Carla Archibald, Michalis Hadjikakou, Shakil Khan, Raymundo Marcos-Martinez, Javier Navarro, Asef Nazari, and Dhananjay Thiruvady (see [CITATION.cff](CITATION.cff)) from early 2021 to early 2022. This work was funded by the Land-Use Futures program at ClimateWorks Australia. The Land-Use Futures project is a collaboration between ClimateWorks Australia, the CSIRO and Deakin University (see [luf@cwa](https://www.climateworksaustralia.org/project/land-use-futures/) and [luf@deakin](https://www.planet-a.earth/other-projects-1/e6xzzv5emwd7p9fsd8pxyluv4840iz)). LUTO 2 continues the approach to land-use change modelling of its predecessor, the original LUTO, which was developed at the CSIRO from 2010 - 2015 (see also [Pedigree](#pedigree), below) and published under the GNU GPLv3 in 2021.
-
-# Pedigree #
-
-LUTO 2 is based on the original LUTO as regards its overall approach to land-use change modelling. In particular aspects like discretising the land-use map at a 1x1 square kilometres scale and representing it as a 1D array with land-uses as integers. The code and more information about the original LUTO model can be found at [luto@csiro](https://data.csiro.au/collection/csiro:52376v1) and should be cited as: Bryan, Brett; Nolan, Martin; Stock, Florian; Graham, Paul; Dunstall, Simon; Ernst, Andreas; Connor, Jeff (2021): Land Use Trade-Offs (LUTO) Model. v1. CSIRO. Software Collection. [https://doi.org/10.25919/y8ee-sk45](https://doi.org/10.25919/y8ee-sk45).
-
-LUTO 2 is, however, a new model, written completely from scratch -- there is no original LUTO code in the LUTO 2 code base. The LUTO 2 economic logic governing land-use change is very different from that of the original LUTO. While the original LUTO is based on the assumption that farmers try to optimise their profits, the leading LUTO 2 assumption is that the overall agricultural system tries to minimise its costs of production (including costs of switching between agricultural commodities). Whilst the original LUTO allowed switching from a current land-use to an alternative in a one-way fashion, LUTO 2 features full commodity switching. Both LUTOs are optimisation models but different commercial solvers are used (CPLEX in original LUTO, GUROBI in LUTO 2). The spatial domains are different in extent, with LUTO 2's being nearly 10 times as large. The data requirements to run LUTO 2 are consequentially different and heavier. There is no backwards compatibility whatsoever.
-
-# Documentation #
-Documentation, including instructions on how to set up and run LUTO 2, can be found at [docs/luto2-overview.pdf](docs/luto2-overview.pdf).
-
-LUTO 2.0 comes with a full diagram to illustrate its data preparation, workflow and code logics. The diagram link can be found in [this link](https://www.figma.com/file/7MXDM7vcXRhbUP1Egyt8FM/01_understand-the-input-data?type=whiteboard&node-id=0%3A1&t=JTSMHRDP5K2Cy6yl-1).
-
-# Copyright #
-Copyright 2021 Fjalar J. de Haan and Brett A. Bryan, Deakin University.
-
-# Licence #
-LUTO 2 is free software: you can redistribute it and/or modify it under the terms of the GNU General Public License as published by the Free Software Foundation, either version 3 of the License, or (at your option) any later version.
-
-This program is distributed in the hope that it will be useful, but WITHOUT ANY WARRANTY; without even the implied warranty of MERCHANTABILITY or FITNESS FOR A PARTICULAR PURPOSE. See the GNU General Public License for more details.
-
-You should have received a copy of the GNU General Public License along with this program. If not, see [\<https://www.gnu.org/licenses/\>](https://www.gnu.org/licenses/).
-
-# Authors and Citation #
-See the [CITATION.cff](CITATION.cff) file for the LUTO 2 authors and how to cite the code base.
-
-
-
-=======
 # LUTO 2: The Land-Use Trade-Offs Model Version 2
 
 ## Introduction
@@ -107,4 +68,3 @@
 
 ## Citation
 > Bryan, B.A., Williams, N., Archibald, C.L., de Haan, F., Wang, J., van Schoten, N., Hadjikakou, M., Sanson, J., Zyngier, R., Marcos-Martinez, R., Navarro, J., Gao, L., Aghighi, H., Armstrong, T., Bohl, H., Jaffe, P., Khan, M.S., Moallemi, E.A., Nazari, A., Pan, X., Steyl, D., and Thiruvady, D.R. (2024). The Land-Use Trade-Offs Model Version 2 (LUTO2): an integrated land system model for Australia. Software Collection. https://github.com/land-use-trade-offs/luto-2.0
->>>>>>> e73a7393
